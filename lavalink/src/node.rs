--- conflicted
+++ resolved
@@ -664,11 +664,7 @@
             Err(source) => {
                 tracing::warn!("failed to connect to node {}: {:?}", source, config.address);
 
-<<<<<<< HEAD
                 if matches!(source, TungsteniteError::Http(ref response) if response.status() == StatusCode::UNAUTHORIZED)
-=======
-                if matches!(source, TungsteniteError::Http(ref resp) if resp.status() == StatusCode::UNAUTHORIZED)
->>>>>>> f2a27f44
                 {
                     return Err(NodeError {
                         kind: NodeErrorType::Unauthorized {
