#[cfg(feature = "compression")]
use super::inflater::Inflater;
use super::{
    super::{
        config::Config,
        json::{self, GatewayEventParsingError, GatewayEventParsingErrorType},
        stage::Stage,
        ShardStream,
    },
<<<<<<< HEAD
    emitter::{EmitJsonErrorType, Emitter},
    session::{Session, SessionSendError, SessionSendErrorType},
=======
    emitter::{EmitJsonError, Emitter},
    session::{Session, SessionSendError},
>>>>>>> b056095e
    socket_forwarder::SocketForwarder,
};
use crate::{event::EventTypeFlags, listener::Listeners};
use async_tungstenite::tungstenite::{
    protocol::{frame::coding::CloseCode, CloseFrame},
    Message,
};
<<<<<<< HEAD
use futures_channel::mpsc::UnboundedReceiver;
=======
#[cfg(feature = "compression")]
use flate2::DecompressError;
use futures_channel::mpsc::{TrySendError, UnboundedReceiver};
>>>>>>> b056095e
use futures_util::stream::StreamExt;
use serde::{Deserialize, Serialize};
use std::{
    borrow::Cow,
    env::consts::OS,
    error::Error,
    fmt::{Display, Formatter, Result as FmtResult},
    str,
    sync::{atomic::Ordering, Arc},
    time::Duration,
};
use tokio::sync::watch::{
    channel as watch_channel, Receiver as WatchReceiver, Sender as WatchSender,
};
use twilight_model::gateway::{
    event::{
        shard::{Connected, Connecting, Disconnected, Identifying, Reconnecting, Resuming},
        DispatchEvent, Event, GatewayEvent, GatewayEventDeserializer,
    },
    payload::{
        identify::{Identify, IdentifyInfo, IdentifyProperties},
        resume::Resume,
        Ready,
    },
    Intents, OpCode,
};
use url::Url;

/// Connecting to the gateway failed.
#[derive(Debug)]
pub struct ConnectingError {
    kind: ConnectingErrorType,
    source: Option<Box<dyn Error + Send + Sync>>,
}

impl ConnectingError {
    /// Consume the error, returning the owned error type and the source error.
    #[must_use = "consuming the error into its parts has no effect if left unused"]
    pub fn into_parts(self) -> (ConnectingErrorType, Option<Box<dyn Error + Send + Sync>>) {
        (self.kind, self.source)
    }
}

impl Display for ConnectingError {
    fn fmt(&self, f: &mut Formatter<'_>) -> FmtResult {
        match &self.kind {
            ConnectingErrorType::Establishing => f.write_str("failed to establish the connection"),
            ConnectingErrorType::ParsingUrl { url } => {
                f.write_fmt(format_args!("the gateway url `{}` is invalid", url,))
            }
        }
    }
}

impl Error for ConnectingError {
    fn source(&self) -> Option<&(dyn Error + 'static)> {
        self.source
            .as_ref()
            .map(|source| &**source as &(dyn Error + 'static))
    }
}

/// Type of [`ConnectingError`] that occurred.
#[derive(Debug)]
#[non_exhaustive]
pub enum ConnectingErrorType {
    Establishing,
    ParsingUrl { url: String },
}

#[derive(Debug)]
struct ProcessError {
    kind: ProcessErrorType,
    source: Option<Box<dyn Error + Send + Sync>>,
}

impl ProcessError {
    fn fatal(&self) -> bool {
        matches!(
            self.kind,
            ProcessErrorType::SendingClose { .. } | ProcessErrorType::SessionSend { .. }
        )
    }
}

impl Display for ProcessError {
    fn fmt(&self, f: &mut Formatter<'_>) -> FmtResult {
        match &self.kind {
            ProcessErrorType::EventTypeUnknown { event_type, op } => f.write_fmt(format_args!(
                "provided event type ({:?})/op ({}) pair is unknown",
                event_type, op,
            )),
            ProcessErrorType::ParsingPayload => f.write_str("payload could not be parsed as json"),
            ProcessErrorType::PayloadNotUtf8 { .. } => {
                f.write_str("the payload from Discord wasn't UTF-8 valid")
            }
            ProcessErrorType::SendingClose => f.write_str("couldn't send close message"),
            ProcessErrorType::SequenceMissing => f.write_str("sequence missing from payload"),
            ProcessErrorType::SessionSend => f.write_str("shard hasn't been started"),
        }
    }
}

impl Error for ProcessError {
    fn source(&self) -> Option<&(dyn Error + 'static)> {
        self.source
            .as_ref()
            .map(|source| &**source as &(dyn Error + 'static))
    }
}

/// Type of [`ProcessError`] that occurred.
#[derive(Debug)]
enum ProcessErrorType {
    /// Provided event type and/or opcode combination doesn't match a known
    /// event type flag.
    EventTypeUnknown {
        /// Received dispatch event type.
        event_type: Option<String>,
        /// Received opcode.
        op: u8,
    },
    /// There was an error parsing a GatewayEvent payload.
    ParsingPayload,
    /// The binary payload received from Discord wasn't validly encoded as
    /// UTF-8.
    PayloadNotUtf8,
    /// A close message tried to be sent but the receiving half was dropped.
    /// This typically means that the shard is shutdown.
    SendingClose,
    /// The sequence was missing from the payload.
    SequenceMissing,
    /// Sending a message over the session was unsuccessful.
    SessionSend,
}

#[derive(Debug)]
struct ReceivingEventError {
    kind: ReceivingEventErrorType,
    source: Option<Box<dyn Error + Send + Sync>>,
}

impl ReceivingEventError {
    fn fatal(&self) -> bool {
        matches!(
            self.kind,
            ReceivingEventErrorType::AuthorizationInvalid { .. }
                | ReceivingEventErrorType::IntentsDisallowed { .. }
                | ReceivingEventErrorType::IntentsInvalid { .. }
        )
    }

    fn reconnectable(&self) -> bool {
        #[cfg(feature = "compression")]
        {
            matches!(self.kind, ReceivingEventErrorType::Decompressing)
        }
        #[cfg(not(feature = "compression"))]
        {
            false
        }
    }

    fn resumable(&self) -> bool {
        matches!(self.kind, ReceivingEventErrorType::EventStreamEnded)
    }
}

impl Display for ReceivingEventError {
    fn fmt(&self, f: &mut Formatter<'_>) -> FmtResult {
        match &self.kind {
            ReceivingEventErrorType::AuthorizationInvalid { shard_id, .. } => f.write_fmt(
                format_args!("the authorization token for shard {} is invalid", shard_id),
            ),
            #[cfg(feature = "compression")]
            ReceivingEventErrorType::Decompressing => {
                f.write_str("a frame could not be decompressed")
            }
            ReceivingEventErrorType::IntentsDisallowed { intents, shard_id } => {
                f.write_fmt(format_args!(
                    "at least one of the intents ({:?}) for shard {} are disallowed",
                    intents, shard_id
                ))
            }
            ReceivingEventErrorType::IntentsInvalid { intents, shard_id } => {
                f.write_fmt(format_args!(
                    "at least one of the intents ({:?}) for shard {} are invalid",
                    intents, shard_id
                ))
            }
            ReceivingEventErrorType::EventStreamEnded => {
                f.write_str("event stream from gateway ended")
            }
        }
    }
}

impl Error for ReceivingEventError {
    fn source(&self) -> Option<&(dyn Error + 'static)> {
        self.source
            .as_ref()
            .map(|source| &**source as &(dyn Error + 'static))
    }
}

/// Type of [`ReceivingEventError`] that occurred.
#[derive(Debug)]
enum ReceivingEventErrorType {
    /// Provided authorization token is invalid.
    AuthorizationInvalid { shard_id: u64, token: String },
    #[cfg(feature = "compression")]
    /// Decompressing a frame from Discord failed.
    Decompressing,
    /// The event stream has ended, this is recoverable by resuming.
    EventStreamEnded,
    /// Current user isn't allowed to use at least one of the configured
    /// intents.
    ///
    /// The intents are provided.
    IntentsDisallowed {
        /// The configured intents for the shard.
        intents: Intents,
        /// The ID of the shard.
        shard_id: u64,
    },
    /// Configured intents aren't supported by Discord's gateway.
    ///
    /// The intents are provided.
    IntentsInvalid {
        /// Configured intents for the shard.
        intents: Intents,
        /// ID of the shard.
        shard_id: u64,
    },
}

<<<<<<< HEAD
=======
impl ReceivingEventError {
    fn fatal(&self) -> bool {
        matches!(
            self,
            ReceivingEventError::AuthorizationInvalid { .. }
                | ReceivingEventError::IntentsDisallowed { .. }
                | ReceivingEventError::IntentsInvalid { .. }
        )
    }

    fn reconnectable(&self) -> bool {
        #[cfg(feature = "compression")]
        {
            matches!(self, ReceivingEventError::Decompressing { .. })
        }
        #[cfg(not(feature = "compression"))]
        {
            false
        }
    }

    fn resumable(&self) -> bool {
        matches!(self, ReceivingEventError::EventStreamEnded)
    }
}

impl Display for ReceivingEventError {
    fn fmt(&self, f: &mut Formatter<'_>) -> FmtResult {
        match self {
            Self::AuthorizationInvalid { shard_id, .. } => f.write_fmt(format_args!(
                "the authorization token for shard {} is invalid",
                shard_id
            )),
            #[cfg(feature = "compression")]
            Self::Decompressing { .. } => f.write_str("a frame could not be decompressed"),
            Self::IntentsDisallowed { intents, shard_id } => f.write_fmt(format_args!(
                "at least one of the intents ({:?}) for shard {} are disallowed",
                intents, shard_id
            )),
            Self::IntentsInvalid { intents, shard_id } => f.write_fmt(format_args!(
                "at least one of the intents ({:?}) for shard {} are invalid",
                intents, shard_id
            )),
            Self::EventStreamEnded => f.write_str("event stream from gateway ended"),
        }
    }
}

impl Error for ReceivingEventError {}

>>>>>>> b056095e
#[derive(Deserialize)]
struct ReadyMinimal {
    d: Ready,
}

/// Runs in the background and processes incoming events, and then broadcasts
/// to all listeners.
#[derive(Debug)]
pub struct ShardProcessor {
    pub config: Arc<Config>,
    pub emitter: Emitter,
    pub properties: IdentifyProperties,
    pub rx: UnboundedReceiver<Message>,
    pub session: Arc<Session>,
    #[cfg(feature = "compression")]
    inflater: Inflater,
    #[cfg(not(feature = "compression"))]
    buffer: Vec<u8>,
    url: Box<str>,
    resume: Option<(u64, Box<str>)>,
    wtx: WatchSender<Arc<Session>>,
}

impl ShardProcessor {
    pub async fn new(
        config: Arc<Config>,
        mut url: String,
        listeners: Listeners<Event>,
    ) -> Result<(Self, WatchReceiver<Arc<Session>>), ConnectingError> {
        //if we got resume info we don't need to wait
        let shard_id = config.shard();
        let resumable = config.sequence.is_some() && config.session_id.is_some();
        if !resumable {
            tracing::debug!("shard {:?} is not resumable", shard_id);
            tracing::debug!("shard {:?} queued", shard_id);
            config.queue.request(shard_id).await;
            tracing::debug!("shard {:?} finished queue", config.shard());
        }

        let properties = IdentifyProperties::new("twilight.rs", "twilight.rs", OS, "", "");

        #[cfg(feature = "compression")]
        url.push_str("?v=8&compress=zlib-stream");
        #[cfg(not(feature = "compression"))]
        url.push_str("?v=8");

        let emitter = Emitter::new(listeners);
        emitter.event(Event::ShardConnecting(Connecting {
            gateway: url.clone(),
            shard_id: config.shard()[0],
        }));
        let stream = Self::connect(&url).await?;
        let (forwarder, rx, tx) = SocketForwarder::new(stream);
        tokio::spawn(async move {
            forwarder.run().await;
        });

        let session = Arc::new(Session::new(tx));
        if resumable {
            session.set_id(config.session_id.clone().unwrap());
            session
                .seq
                .store(config.sequence.unwrap(), Ordering::Relaxed)
        }

        let (wtx, wrx) = watch_channel(Arc::clone(&session));

        let mut processor = Self {
            config,
            emitter,
            properties,
            rx,
            session,
            #[cfg(feature = "compression")]
            inflater: Inflater::new(shard_id),
            #[cfg(not(feature = "compression"))]
            buffer: Vec::new(),
            url: url.into_boxed_str(),
            resume: None,
            wtx,
        };

        if resumable {
            tracing::debug!("resuming shard {:?}", shard_id);
            processor.resume().await;
        }

        Ok((processor, wrx))
    }

    pub async fn run(mut self) {
        loop {
            match self.next_payload().await {
                Ok(v) => v,
                Err(source) => {
                    tracing::warn!("{}", source);

                    if source.fatal() {
                        break;
                    }

                    if source.reconnectable() {
                        self.reconnect().await;
                    }

                    if source.resumable() {
                        self.resume().await;
                    }

                    continue;
                }
            };

            if let Err(source) = self.process().await {
                tracing::warn!(
                    shard_id = self.config.shard()[0],
                    shard_total = self.config.shard()[1],
                    "processing incoming event failed: {:?}",
                    source,
                );

                if source.fatal() {
                    tracing::debug!("error processing event; reconnecting");

                    self.reconnect().await;
                }
            }
        }

        self.emitter.into_listeners().remove_all();
    }

    #[allow(clippy::too_many_lines)]
    async fn process(&mut self) -> Result<(), ProcessError> {
        let (op, seq, event_type) = {
            #[cfg(feature = "compression")]
<<<<<<< HEAD
            let json =
                str::from_utf8_mut(self.inflater.buffer_mut()).map_err(|source| ProcessError {
                    kind: ProcessErrorType::PayloadNotUtf8,
                    source: Some(Box::new(source)),
                })?;

            #[cfg(not(feature = "compression"))]
            let json =
                str::from_utf8_mut(self.buffer.as_mut_slice()).map_err(|source| ProcessError {
                    kind: ProcessErrorType::PayloadNotUtf8,
                    source: Some(Box::new(source)),
                })?;
=======
            let json = str::from_utf8_mut(self.inflater.buffer_mut())
                .map_err(|source| ProcessError::PayloadNotUtf8 { source })?;
>>>>>>> b056095e

            #[cfg(not(feature = "compression"))]
            let json = str::from_utf8_mut(self.buffer.as_mut_slice())
                .map_err(|source| ProcessError::PayloadNotUtf8 { source })?;

            tracing::trace!(%json, "Received JSON");
            let emitter = self.emitter.clone();

            let (op, seq, event_type) =
                if let Some(deserializer) = GatewayEventDeserializer::from_json(json) {
                    let (op, seq, event_type) = deserializer.into_parts();

                    // Unfortunately lifetimes and mutability requirements
                    // conflict here if we return an immutable reference to the
                    // event type, so we're going to have to take ownership of
                    // this if we don't want to do anything too dangerous. It
                    // should be a good trade-off either way.
                    (op, seq, event_type.map(ToOwned::to_owned))
                } else {
                    #[cfg(feature = "compression")]
                    tracing::warn!(
                        json = ?self.inflater.buffer_ref(),
                        shard_id = self.config.shard()[0],
                        shard_total = self.config.shard()[1],
                        seq = self.session.seq(),
                        stage = ?self.session.stage(),
                        "received payload without opcode",
                    );
                    #[cfg(not(feature = "compression"))]
                    tracing::warn!(
                        json = ?self.buffer,
                        shard_id = self.config.shard()[0],
                        shard_total = self.config.shard()[1],
                        seq = self.session.seq(),
                        stage = ?self.session.stage(),
                        "received payload without opcode",
                    );

                    return Err(ProcessError {
                        kind: ProcessErrorType::ParsingPayload,
                        source: Some(Box::new(GatewayEventParsingError {
                            kind: GatewayEventParsingErrorType::PayloadInvalid,
                            source: None,
                        })),
                    });
                };

            // We can do a few little optimisation tricks here. For the
            // "heartbeat ack" and "reconnect" opcodes we can construct
            // the gateway events without needing to go through a serde
            // context.
            //
            // Additionally, the processor cares about the "resumed"
            // dispatch event type, which has no payload and can be constructed.
            //
            // This might not be shaving off entire milliseconds for these few
            // events each time, but it certainly adds up.
            if matches!(op, 1 | 7 | 9 | 10 | 11) {
                // Have to use an if statement here if we want to use the OpCode
                // enum, since matching with repr values isn't allowed.
                let gateway_event = if op == OpCode::HeartbeatAck as u8 {
                    GatewayEvent::HeartbeatAck
                } else if op == OpCode::Reconnect as u8 {
                    GatewayEvent::Reconnect
                } else {
                    json::parse_gateway_event(op, seq, event_type.as_deref(), json).map_err(
                        |source| ProcessError {
                            kind: ProcessErrorType::ParsingPayload,
                            source: Some(Box::new(source)),
                        },
                    )?
                };

                self.process_gateway_event(&gateway_event).await?;
                emitter.event(Event::from(gateway_event));

                if let Some(seq) = seq {
                    self.session.set_seq(seq);
                }

                return Ok(());
            }

            let seq = seq.ok_or(ProcessError {
                kind: ProcessErrorType::SequenceMissing,
                source: None,
            })?;

            if event_type.as_deref() == Some("RESUMED") {
                self.process_resumed(seq);

                if emitter.wants(EventTypeFlags::RESUMED) {
                    let gateway_event =
                        GatewayEvent::Dispatch(seq, Box::new(DispatchEvent::Resumed));

                    emitter.event(Event::from(gateway_event));
                }

                return Ok(());
            } else if event_type.as_deref() == Some("READY") {
                #[cfg(feature = "compression")]
                let buf_ref = self.inflater.buffer_mut();
                #[cfg(not(feature = "compression"))]
                let buf_ref = self.buffer.as_mut_slice();

<<<<<<< HEAD
                let ready =
                    json::from_slice::<ReadyMinimal>(buf_ref).map_err(|source| ProcessError {
                        kind: ProcessErrorType::ParsingPayload,
                        source: Some(Box::new(GatewayEventParsingError {
                            kind: GatewayEventParsingErrorType::Deserializing,
                            source: Some(Box::new(source)),
                        })),
                    })?;
=======
                let ready = json::from_slice::<ReadyMinimal>(buf_ref).map_err(|source| {
                    ProcessError::ParsingPayload {
                        source: GatewayEventParsingError::Deserializing { source },
                    }
                })?;
>>>>>>> b056095e

                self.process_ready(&ready.d);
                emitter.event(Event::Ready(Box::new(ready.d)));

                return Ok(());
            }

            self.session.set_seq(seq);

            (op, seq, event_type)
        };

        // We already know from earlier that the payload is valid UTF-8, so we
        // can skip having to re-validate here since it hasn't been mutated.
        #[cfg(feature = "compression")]
        let json = unsafe { str::from_utf8_unchecked_mut(self.inflater.buffer_mut()) };
        #[cfg(not(feature = "compression"))]
        let json = unsafe { str::from_utf8_unchecked_mut(self.buffer.as_mut_slice()) };

        self.emitter
            .json(op, Some(seq), event_type.as_deref(), json)
            .map_err(|source| {
                let (kind, source) = source.into_parts();

                let new_kind = match kind {
                    EmitJsonErrorType::Parsing => ProcessErrorType::ParsingPayload,
                    EmitJsonErrorType::EventTypeUnknown { event_type, op } => {
                        ProcessErrorType::EventTypeUnknown { event_type, op }
                    }
                };

                ProcessError {
                    kind: new_kind,
                    source,
                }
            })
    }

    fn process_ready(&mut self, ready: &Ready) {
        #[cfg(feature = "metrics")]
        metrics::counter!("GatewayEvent", 1, "GatewayEvent" => "Dispatch");

        self.session.set_stage(Stage::Connected);
        self.session
            .set_id(ready.session_id.clone().into_boxed_str());

        self.emitter.event(Event::ShardConnected(Connected {
            heartbeat_interval: self.session.heartbeat_interval(),
            shard_id: self.config.shard()[0],
        }));
    }

    fn process_resumed(&self, seq: u64) {
        #[cfg(feature = "metrics")]
        metrics::counter!("GatewayEvent", 1, "GatewayEvent" => "Dispatch");

        self.session.set_seq(seq);
        self.session.set_stage(Stage::Connected);
        self.emitter.event(Event::ShardConnected(Connected {
            heartbeat_interval: self.session.heartbeat_interval(),
            shard_id: self.config.shard()[0],
        }));
        self.session.heartbeats.receive();
    }

    async fn process_gateway_event(&mut self, event: &GatewayEvent) -> Result<(), ProcessError> {
        match event {
            GatewayEvent::Dispatch(_, _) => unreachable!("dispatch events separately handled"),
            GatewayEvent::Heartbeat(seq) => self.process_heartbeat(*seq).await,
            GatewayEvent::Hello(interval) => self.process_hello(*interval).await?,
            GatewayEvent::HeartbeatAck => self.process_heartbeat_ack(),
            GatewayEvent::InvalidateSession(resumable) => {
                self.process_invalidate_session(*resumable).await
            }
            GatewayEvent::Reconnect => self.process_reconnect().await?,
        }

        Ok(())
    }

    fn process_heartbeat_ack(&self) {
        #[cfg(feature = "metrics")]
        metrics::counter!("GatewayEvent", 1, "GatewayEvent" => "HeartbeatAck");

        self.session.heartbeats.receive();
    }

    async fn process_heartbeat(&mut self, seq: u64) {
        #[cfg(feature = "metrics")]
        metrics::counter!("GatewayEvent", 1, "GatewayEvent" => "Heartbeat");

        if seq > self.session.seq() + 1 {
            self.resume().await;
        }

        if let Err(err) = self.session.heartbeat() {
            tracing::warn!("error sending heartbeat; reconnecting: {}", err);

            self.reconnect().await;
        }
    }

    async fn process_hello(&mut self, interval: u64) -> Result<(), ProcessError> {
        #[cfg(feature = "metrics")]
        metrics::counter!("GatewayEvent", 1, "GatewayEvent" => "Hello");

        tracing::debug!("got hello with interval {}", interval);

        if self.session.stage() == Stage::Resuming && self.resume.is_some() {
            // Safe to unwrap so here as we have just checked that
            // it is some.
            let (seq, id) = self.resume.take().unwrap();
            tracing::debug!("resuming with sequence {}, session id {}", seq, id);
            let payload = Resume::new(seq, id.clone().into_string(), self.config.token());

            // Set id so it is correct for next resume.
            self.session.set_id(id);

            if interval > 0 {
                self.session.set_heartbeat_interval(interval);
                self.session.start_heartbeater();
            }

            self.send(payload).await.map_err(|source| ProcessError {
                kind: ProcessErrorType::SessionSend,
                source: Some(Box::new(source)),
            })?;
        } else {
            self.session.set_stage(Stage::Identifying);

            if interval > 0 {
                self.session.set_heartbeat_interval(interval);
                self.session.start_heartbeater();
            }

            self.identify().await.map_err(|source| ProcessError {
                source: Some(Box::new(source)),
                kind: ProcessErrorType::SessionSend,
            })?;
        }

        Ok(())
    }

    async fn process_invalidate_session(&mut self, resumable: bool) {
        if resumable {
            #[cfg(feature = "metrics")]
            metrics::counter!("GatewayEvent", 1, "GatewayEvent" => "InvalidateSessionTrue");

            tracing::debug!("got request to resume the session");
            self.resume().await;
        } else {
            #[cfg(feature = "metrics")]
            metrics::counter!("GatewayEvent", 1, "GatewayEvent" => "InvalidateSessionFalse");

            tracing::debug!("got request to invalidate the session and reconnect");
            self.reconnect().await;
        }
    }

    async fn process_reconnect(&mut self) -> Result<(), ProcessError> {
        #[cfg(feature = "metrics")]
        metrics::counter!("GatewayEvent", 1, "GatewayEvent" => "Reconnect");

        tracing::debug!("got request to reconnect");
        let frame = CloseFrame {
            code: CloseCode::Restart,
            reason: Cow::Borrowed("Reconnecting"),
        };
        self.session
            .close(Some(frame))
            .map_err(|source| ProcessError {
                source: Some(Box::new(source)),
                kind: ProcessErrorType::SendingClose,
            })?;
        self.resume().await;

        Ok(())
    }

    pub async fn send(&mut self, payload: impl Serialize) -> Result<(), SessionSendError> {
        if let Err(source) = self.session.send(payload) {
            tracing::warn!("sending message failed: {:?}", source);

            if matches!(source.kind(), SessionSendErrorType::Sending { .. }) {
                self.reconnect().await;
            }

            return Err(source);
        }

        Ok(())
    }

    /// Wait for the next available complete event.
    ///
    /// When this resolves, the event buffer will be available in the inflater.
    /// Calling this again will clear the inflater's buffer.
    ///
    /// # Errors
    ///
    /// Returns [`ReceivingEventError::AuthorizationInvalid`] if the provided authorization
    /// is invalid.
    async fn next_payload(&mut self) -> Result<(), ReceivingEventError> {
        #[cfg(feature = "compression")]
        self.inflater.clear();
        #[cfg(not(feature = "compression"))]
        self.buffer.clear();

        loop {
            // Returns None when the socket forwarder has ended, meaning the
            // connection was dropped.
            let mut msg = self.rx.next().await.ok_or(ReceivingEventError {
                kind: ReceivingEventErrorType::EventStreamEnded,
                source: None,
            })?;

            if self.handle_message(&mut msg).await? {
                return Ok(());
            }
        }
    }

    /// Handle a received websocket message, returning whether a decompressed
    /// message buffer is available in the inflater.
    ///
    /// If the message is a binary payload, then the bytes are added to the
    /// inflater buffer. If the inflater determines that a message is ready,
    /// then `true` is returned. The buffer can then be accessed via
    /// `self.inflater.buffer_ref()` or `buffer_mut()`.
    ///
    /// If a close message is received then an error may be returned if fatal,
    /// or the connection may be resumed.
    ///
    /// If a ping or pong are received, then they are ignored.
    ///
    /// Text messages aren't sent by Discord, so they are left unhandled.
    async fn handle_message<'a>(
        &'a mut self,
        msg: &'a mut Message,
    ) -> Result<bool, ReceivingEventError> {
        match msg {
            #[allow(unused_variables)]
            Message::Binary(bin) => {
                #[cfg(feature = "compression")]
                {
                    self.inflater.extend(&bin[..]);

                    let bytes = match self.inflater.msg() {
                        Ok(Some(bytes)) => bytes,
                        Ok(None) => return Ok(false),
<<<<<<< HEAD
                        Err(source) => {
                            return Err(ReceivingEventError {
                                kind: ReceivingEventErrorType::Decompressing,
                                source: Some(Box::new(source)),
                            })
                        }
=======
                        Err(source) => return Err(ReceivingEventError::Decompressing { source }),
>>>>>>> b056095e
                    };

                    self.emitter.bytes(bytes);

                    Ok(true)
                }
                #[cfg(not(feature = "compression"))]
                {
                    /* Intentionally left empty as Discord should
                     * not send binary payloads when not using compression
                     */
                    Ok(false)
                }
            }
            Message::Close(close_frame) => {
                self.handle_close(close_frame.as_ref()).await?;

                Ok(false)
            }
            #[allow(unused_variables)]
            Message::Text(json) => {
                #[cfg(feature = "compression")]
                {
                    /* Empty intentionally as discord does not
                     * send text when comppresion is enabled
                     */
                    Ok(false)
                }
                #[cfg(not(feature = "compression"))]
                {
                    self.emitter.bytes(json.as_bytes());
                    self.buffer.extend_from_slice(json.as_bytes());

                    Ok(true)
                }
            }
            // Discord doesn't appear to send Text messages, so we can ignore
            // these.
            Message::Ping(_) | Message::Pong(_) => Ok(false),
        }
    }

    async fn handle_close(
        &mut self,
        close_frame: Option<&CloseFrame<'_>>,
    ) -> Result<(), ReceivingEventError> {
        tracing::info!("got close code: {:?}", close_frame);

        self.emitter.event(Event::ShardDisconnected(Disconnected {
            code: close_frame.as_ref().map(|frame| frame.code.into()),
            reason: close_frame
                .as_ref()
                .map(|frame| frame.reason.clone().into()),
            shard_id: self.config.shard()[0],
        }));

        if let Some(close_frame) = close_frame {
            match close_frame.code {
                CloseCode::Library(4004) => {
                    return Err(ReceivingEventError {
                        kind: ReceivingEventErrorType::AuthorizationInvalid {
                            shard_id: self.config.shard()[0],
                            token: self.config.token().to_owned(),
                        },
                        source: None,
                    });
                }
                CloseCode::Library(4013) => {
                    return Err(ReceivingEventError {
                        kind: ReceivingEventErrorType::IntentsInvalid {
                            intents: self.config.intents(),
                            shard_id: self.config.shard()[0],
                        },
                        source: None,
                    });
                }
                CloseCode::Library(4014) => {
                    return Err(ReceivingEventError {
                        kind: ReceivingEventErrorType::IntentsDisallowed {
                            intents: self.config.intents(),
                            shard_id: self.config.shard()[0],
                        },
                        source: None,
                    });
                }
                _ => {}
            }
        }

        self.resume().await;

        Ok(())
    }

    async fn connect(url: &str) -> Result<ShardStream, ConnectingError> {
<<<<<<< HEAD
        let url = Url::parse(url).map_err(|source| ConnectingError {
            kind: ConnectingErrorType::ParsingUrl {
                url: url.to_owned(),
            },
            source: Some(Box::new(source)),
=======
        use async_tungstenite::{
            tokio::connect_async_with_config, tungstenite::protocol::WebSocketConfig,
        };

        let url = Url::parse(url).map_err(|source| ConnectingError::ParsingUrl {
            source,
            url: url.to_owned(),
>>>>>>> b056095e
        })?;

        let config = WebSocketConfig {
            max_frame_size: None,
            ..WebSocketConfig::default()
        };

        let (stream, _) = connect_async_with_config(url, Some(config))
            .await
            .map_err(|source| ConnectingError {
                kind: ConnectingErrorType::Establishing,
                source: Some(Box::new(source)),
            })?;

        tracing::debug!("Shook hands with remote");

        Ok(stream)
    }

    /// Identifies with the gateway to create a new session.
    async fn identify(&mut self) -> Result<(), SessionSendError> {
        self.session.set_stage(Stage::Identifying);

        let identify = Identify::new(IdentifyInfo {
            compress: false,
            large_threshold: self.config.large_threshold(),
            intents: self.config.intents(),
            properties: self.properties.clone(),
            shard: Some(self.config.shard()),
            presence: self.config.presence().cloned(),
            token: self.config.token().to_owned(),
        });
        self.emitter.event(Event::ShardIdentifying(Identifying {
            shard_id: self.config.shard()[0],
            shard_total: self.config.shard()[1],
        }));

        self.send(identify).await
    }

    /// Perform a full reconnect to the gateway, instantiating a new session.
    async fn reconnect(&mut self) {
        tracing::info!("reconnection started");

        let mut wait = Duration::from_secs(1);

        loop {
            tracing::debug!(
                shard_id = self.config.shard()[0],
                shard_total = self.config.shard()[1],
                wait_in_seconds = wait.as_secs(),
                "waiting before attempting a reconnect",
            );
            tokio::time::sleep(wait).await;

            // Await allowance when doing a full reconnect.
            self.config.queue.request(self.config.shard()).await;

            self.emitter.event(Event::ShardReconnecting(Reconnecting {
                shard_id: self.config.shard()[0],
            }));

            let stream = match Self::connect(&self.url).await {
                Ok(s) => s,
                Err(why) => {
                    tracing::warn!("reconnecting failed: {:?}", why);

                    if wait < Duration::from_secs(128) {
                        wait *= 2;
                    }

                    continue;
                }
            };

            self.set_session(stream, Stage::Connected);

            break;
        }

        self.emitter.event(Event::ShardConnecting(Connecting {
            gateway: self.url.clone().into_string(),
            shard_id: self.config.shard()[0],
        }));
    }

    /// Resume a session if possible, defaulting to instantiating a new
    /// connection.
    async fn resume(&mut self) {
        tracing::info!("resuming shard {:?}", self.config.shard());
        self.session.set_stage(Stage::Resuming);
        self.session.stop_heartbeater();

        let seq = self.session.seq();

        let id = if let Some(id) = self.session.id() {
            id
        } else {
            tracing::info!("session id unavailable, reconnecting");
            self.reconnect().await;
            return;
        };

        self.resume = Some((seq, id));

        if let Err(why) = self.try_resume().await {
            tracing::warn!(
                seq = seq,
                session_id = ?self.session.id(),
                shard_id = self.config.shard()[0],
                "failed to resume session: {:?}",
                why,
            );

            self.reconnect().await;
        }
    }

    /// Attempt to resume a session.
    async fn try_resume(&mut self) -> Result<(), ConnectingError> {
        self.emitter.event(Event::ShardResuming(Resuming {
            seq: self.session.seq(),
            shard_id: self.config.shard()[0],
        }));

        let stream = Self::connect(&self.url).await?;

        self.set_session(stream, Stage::Resuming);

        Ok(())
    }

    /// Set the session with a new connection.
    ///
    /// Set the session details and create and run a new socket forwarder for a
    /// new websocket connection.
    fn set_session(&mut self, stream: ShardStream, stage: Stage) {
        let (forwarder, rx, tx) = SocketForwarder::new(stream);

        tokio::spawn(forwarder.run());

        self.rx = rx;
        self.session = Arc::new(Session::new(tx));

        if let Err(why) = self.wtx.send(Arc::clone(&self.session)) {
            tracing::error!("failed to broadcast new session: {:?}", why);
        }

        self.session.set_stage(stage);
        #[cfg(feature = "compression")]
        self.inflater.reset();
        #[cfg(not(feature = "compression"))]
        self.buffer.clear();
    }
}<|MERGE_RESOLUTION|>--- conflicted
+++ resolved
@@ -7,13 +7,8 @@
         stage::Stage,
         ShardStream,
     },
-<<<<<<< HEAD
     emitter::{EmitJsonErrorType, Emitter},
     session::{Session, SessionSendError, SessionSendErrorType},
-=======
-    emitter::{EmitJsonError, Emitter},
-    session::{Session, SessionSendError},
->>>>>>> b056095e
     socket_forwarder::SocketForwarder,
 };
 use crate::{event::EventTypeFlags, listener::Listeners};
@@ -21,13 +16,7 @@
     protocol::{frame::coding::CloseCode, CloseFrame},
     Message,
 };
-<<<<<<< HEAD
 use futures_channel::mpsc::UnboundedReceiver;
-=======
-#[cfg(feature = "compression")]
-use flate2::DecompressError;
-use futures_channel::mpsc::{TrySendError, UnboundedReceiver};
->>>>>>> b056095e
 use futures_util::stream::StreamExt;
 use serde::{Deserialize, Serialize};
 use std::{
@@ -264,59 +253,6 @@
     },
 }
 
-<<<<<<< HEAD
-=======
-impl ReceivingEventError {
-    fn fatal(&self) -> bool {
-        matches!(
-            self,
-            ReceivingEventError::AuthorizationInvalid { .. }
-                | ReceivingEventError::IntentsDisallowed { .. }
-                | ReceivingEventError::IntentsInvalid { .. }
-        )
-    }
-
-    fn reconnectable(&self) -> bool {
-        #[cfg(feature = "compression")]
-        {
-            matches!(self, ReceivingEventError::Decompressing { .. })
-        }
-        #[cfg(not(feature = "compression"))]
-        {
-            false
-        }
-    }
-
-    fn resumable(&self) -> bool {
-        matches!(self, ReceivingEventError::EventStreamEnded)
-    }
-}
-
-impl Display for ReceivingEventError {
-    fn fmt(&self, f: &mut Formatter<'_>) -> FmtResult {
-        match self {
-            Self::AuthorizationInvalid { shard_id, .. } => f.write_fmt(format_args!(
-                "the authorization token for shard {} is invalid",
-                shard_id
-            )),
-            #[cfg(feature = "compression")]
-            Self::Decompressing { .. } => f.write_str("a frame could not be decompressed"),
-            Self::IntentsDisallowed { intents, shard_id } => f.write_fmt(format_args!(
-                "at least one of the intents ({:?}) for shard {} are disallowed",
-                intents, shard_id
-            )),
-            Self::IntentsInvalid { intents, shard_id } => f.write_fmt(format_args!(
-                "at least one of the intents ({:?}) for shard {} are invalid",
-                intents, shard_id
-            )),
-            Self::EventStreamEnded => f.write_str("event stream from gateway ended"),
-        }
-    }
-}
-
-impl Error for ReceivingEventError {}
-
->>>>>>> b056095e
 #[derive(Deserialize)]
 struct ReadyMinimal {
     d: Ready,
@@ -453,7 +389,6 @@
     async fn process(&mut self) -> Result<(), ProcessError> {
         let (op, seq, event_type) = {
             #[cfg(feature = "compression")]
-<<<<<<< HEAD
             let json =
                 str::from_utf8_mut(self.inflater.buffer_mut()).map_err(|source| ProcessError {
                     kind: ProcessErrorType::PayloadNotUtf8,
@@ -466,14 +401,6 @@
                     kind: ProcessErrorType::PayloadNotUtf8,
                     source: Some(Box::new(source)),
                 })?;
-=======
-            let json = str::from_utf8_mut(self.inflater.buffer_mut())
-                .map_err(|source| ProcessError::PayloadNotUtf8 { source })?;
->>>>>>> b056095e
-
-            #[cfg(not(feature = "compression"))]
-            let json = str::from_utf8_mut(self.buffer.as_mut_slice())
-                .map_err(|source| ProcessError::PayloadNotUtf8 { source })?;
 
             tracing::trace!(%json, "Received JSON");
             let emitter = self.emitter.clone();
@@ -575,7 +502,6 @@
                 #[cfg(not(feature = "compression"))]
                 let buf_ref = self.buffer.as_mut_slice();
 
-<<<<<<< HEAD
                 let ready =
                     json::from_slice::<ReadyMinimal>(buf_ref).map_err(|source| ProcessError {
                         kind: ProcessErrorType::ParsingPayload,
@@ -584,13 +510,6 @@
                             source: Some(Box::new(source)),
                         })),
                     })?;
-=======
-                let ready = json::from_slice::<ReadyMinimal>(buf_ref).map_err(|source| {
-                    ProcessError::ParsingPayload {
-                        source: GatewayEventParsingError::Deserializing { source },
-                    }
-                })?;
->>>>>>> b056095e
 
                 self.process_ready(&ready.d);
                 emitter.event(Event::Ready(Box::new(ready.d)));
@@ -842,16 +761,12 @@
                     let bytes = match self.inflater.msg() {
                         Ok(Some(bytes)) => bytes,
                         Ok(None) => return Ok(false),
-<<<<<<< HEAD
                         Err(source) => {
                             return Err(ReceivingEventError {
                                 kind: ReceivingEventErrorType::Decompressing,
                                 source: Some(Box::new(source)),
                             })
                         }
-=======
-                        Err(source) => return Err(ReceivingEventError::Decompressing { source }),
->>>>>>> b056095e
                     };
 
                     self.emitter.bytes(bytes);
@@ -947,21 +862,15 @@
     }
 
     async fn connect(url: &str) -> Result<ShardStream, ConnectingError> {
-<<<<<<< HEAD
+        use async_tungstenite::{
+            tokio::connect_async_with_config, tungstenite::protocol::WebSocketConfig,
+        };
+
         let url = Url::parse(url).map_err(|source| ConnectingError {
             kind: ConnectingErrorType::ParsingUrl {
                 url: url.to_owned(),
             },
             source: Some(Box::new(source)),
-=======
-        use async_tungstenite::{
-            tokio::connect_async_with_config, tungstenite::protocol::WebSocketConfig,
-        };
-
-        let url = Url::parse(url).map_err(|source| ConnectingError::ParsingUrl {
-            source,
-            url: url.to_owned(),
->>>>>>> b056095e
         })?;
 
         let config = WebSocketConfig {
