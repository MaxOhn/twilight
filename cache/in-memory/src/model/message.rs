use super::is_false;

use serde::{Deserialize, Serialize};
use twilight_model::{
    channel::{
        embed::Embed,
        message::{
            sticker::MessageSticker, Message, MessageActivity, MessageApplication, MessageFlags,
            MessageReaction, MessageReference, MessageType, Sticker,
        },
        Attachment, ChannelMention,
    },
    guild::PartialMember,
    id::{ChannelId, GuildId, MessageId, RoleId, UserId, WebhookId},
};

/// Represents a cached [`Message`].
///
/// [`Message`]: twilight_model::channel::Message
#[derive(Clone, Debug, Deserialize, Eq, PartialEq, Serialize)]
pub struct CachedMessage {
    /// ID of the message.
    #[serde(rename = "a")]
    pub id: MessageId,
    /// For rich presence chat embeds, the activity object.
    #[serde(default, rename = "b", skip_serializing_if = "Option::is_none")]
    pub activity: Option<MessageActivity>,
    /// For interaction responses, the ID of the interaction's application.
    #[serde(default, rename = "c", skip_serializing_if = "Option::is_none")]
    pub application: Option<MessageApplication>,
    /// Attached files.
    #[serde(default, rename = "d", skip_serializing_if = "Vec::is_empty")]
    pub attachments: Vec<Attachment>,
    /// ID of the message author.
    ///
    /// If the author is a webhook, this is its ID.
    #[serde(rename = "e")]
    pub author: UserId,
    /// ID of the channel the message was sent in.
    #[serde(rename = "f")]
    pub channel_id: ChannelId,
    /// Content of the message.
    #[serde(default, rename = "g", skip_serializing_if = "String::is_empty")]
    pub content: String,
    /// ISO 8601 timestamp of the date the message was last edited.
    #[serde(default, rename = "h", skip_serializing_if = "Option::is_none")]
    pub edited_timestamp: Option<String>,
    /// Embeds attached to the message.
    #[serde(default, rename = "i", skip_serializing_if = "Vec::is_empty")]
    pub embeds: Vec<Embed>,
    /// Message flags.
    #[serde(default, rename = "j", skip_serializing_if = "Option::is_none")]
    pub flags: Option<MessageFlags>,
    /// ID of the guild the message was sent in, if there is one.
    #[serde(default, rename = "k", skip_serializing_if = "Option::is_none")]
    pub guild_id: Option<GuildId>,
    /// Type of the message.
    #[serde(rename = "l")]
    pub kind: MessageType,
    /// Member data for the author, if there is any.
    #[serde(default, rename = "m", skip_serializing_if = "Option::is_none")]
    pub member: Option<PartialMember>,
    /// Channels mentioned in the content.
    #[serde(default, rename = "n", skip_serializing_if = "Vec::is_empty")]
    pub mention_channels: Vec<ChannelMention>,
    /// Whether or not '@everyone' or '@here' is mentioned in the content.
    #[serde(default, rename = "o", skip_serializing_if = "is_false")]
    pub mention_everyone: bool,
    /// Roles mentioned in the content.
    #[serde(default, rename = "p", skip_serializing_if = "Vec::is_empty")]
    pub mention_roles: Vec<RoleId>,
    /// Users mentioned in the content.
    #[serde(default, rename = "q", skip_serializing_if = "Vec::is_empty")]
    pub mentions: Vec<UserId>,
    /// Whether or not the message is pinned.
    #[serde(default, rename = "r", skip_serializing_if = "is_false")]
    pub pinned: bool,
    /// Reactions to the message.
    #[serde(default, rename = "s", skip_serializing_if = "Vec::is_empty")]
    pub reactions: Vec<MessageReaction>,
    /// Message reference.
    #[serde(default, rename = "t", skip_serializing_if = "Option::is_none")]
    pub reference: Option<MessageReference>,
    #[allow(missing_docs)]
<<<<<<< HEAD
    #[serde(default, rename = "u", skip_serializing_if = "Vec::is_empty")]
=======
    #[deprecated(since = "0.5.2", note = "use `sticker_items`")]
>>>>>>> 933788ae
    pub stickers: Vec<Sticker>,
    /// Stickers within the message.
    pub sticker_items: Vec<MessageSticker>,
    /// ISO 8601 timestamp of the date the message was sent.
    #[serde(rename = "v")]
    pub timestamp: String,
    /// Whether the message is text-to-speech.
    #[serde(default, rename = "w", skip_serializing_if = "is_false")]
    pub tts: bool,
    /// For messages sent by webhooks, the webhook ID.
    #[serde(default, rename = "x", skip_serializing_if = "Option::is_none")]
    pub webhook_id: Option<WebhookId>,
}

impl From<Message> for CachedMessage {
    fn from(msg: Message) -> Self {
        #[allow(deprecated)]
        Self {
            id: msg.id,
            activity: msg.activity,
            application: msg.application,
            attachments: msg.attachments,
            author: msg.author.id,
            channel_id: msg.channel_id,
            content: msg.content,
            edited_timestamp: msg.edited_timestamp,
            embeds: msg.embeds,
            flags: msg.flags,
            guild_id: msg.guild_id,
            kind: msg.kind,
            member: msg.member,
            mention_channels: msg.mention_channels,
            mention_everyone: msg.mention_everyone,
            mention_roles: msg.mention_roles,
            mentions: msg.mentions.iter().map(|mention| mention.id).collect(),
            pinned: msg.pinned,
            reactions: msg.reactions,
            reference: msg.reference,
            stickers: Vec::new(),
            sticker_items: msg.sticker_items,
            timestamp: msg.timestamp,
            tts: msg.tts,
            webhook_id: msg.webhook_id,
        }
    }
}<|MERGE_RESOLUTION|>--- conflicted
+++ resolved
@@ -82,11 +82,8 @@
     #[serde(default, rename = "t", skip_serializing_if = "Option::is_none")]
     pub reference: Option<MessageReference>,
     #[allow(missing_docs)]
-<<<<<<< HEAD
+    #[deprecated(since = "0.5.2", note = "use `sticker_items`")]
     #[serde(default, rename = "u", skip_serializing_if = "Vec::is_empty")]
-=======
-    #[deprecated(since = "0.5.2", note = "use `sticker_items`")]
->>>>>>> 933788ae
     pub stickers: Vec<Sticker>,
     /// Stickers within the message.
     pub sticker_items: Vec<MessageSticker>,
