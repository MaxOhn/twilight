use super::is_false;

use serde::{Deserialize, Serialize};
use twilight_model::{
    application::interaction::application_command::InteractionMember,
    guild::{Member, PartialMember},
    id::{GuildId, RoleId, UserId},
};

<<<<<<< HEAD
#[derive(Clone, Debug, Deserialize, Eq, PartialEq, Serialize)]
pub struct CachedMember {
    #[serde(default, rename = "a", skip_serializing_if = "Option::is_none")]
    pub deaf: Option<bool>,
    #[serde(rename = "b")]
    pub guild_id: GuildId,
    #[serde(default, rename = "c", skip_serializing_if = "Option::is_none")]
    pub joined_at: Option<String>,
    #[serde(default, rename = "d", skip_serializing_if = "Option::is_none")]
    pub mute: Option<bool>,
    #[serde(default, rename = "e", skip_serializing_if = "Option::is_none")]
    pub nick: Option<String>,
    #[serde(default, rename = "f", skip_serializing_if = "is_false")]
    pub pending: bool,
    #[serde(default, rename = "g", skip_serializing_if = "Option::is_none")]
    pub premium_since: Option<String>,
    #[serde(default, rename = "h", skip_serializing_if = "Vec::is_empty")]
=======
/// Represents a cached [`Member`].
///
/// [`Member`]: twilight_model::guild::Member
#[derive(Clone, Debug, Eq, PartialEq, Serialize)]
pub struct CachedMember {
    /// Whether the member is deafened in a voice channel.
    pub deaf: Option<bool>,
    /// ID of the guild this member is a part of.
    pub guild_id: GuildId,
    /// ISO 8601 timestamp of this member's join date.
    pub joined_at: Option<String>,
    /// Whether the member is muted in a voice channel.
    pub mute: Option<bool>,
    /// Nickname of the member.
    pub nick: Option<String>,
    /// Whether the member has not yet passed the guild's Membership Screening requirements.
    pub pending: bool,
    /// ISO 8601 timestamp of the date the member boosted the guild.
    pub premium_since: Option<String>,
    /// List of role IDs this member has.
>>>>>>> 623a33a9
    pub roles: Vec<RoleId>,
    /// ID of the user relating to the member.
    #[serde(rename = "i")]
    pub user_id: UserId,
}

impl PartialEq<Member> for CachedMember {
    fn eq(&self, other: &Member) -> bool {
        (
            self.deaf,
            self.joined_at.as_ref(),
            self.mute,
            &self.nick,
            self.pending,
            self.premium_since.as_ref(),
            &self.roles,
            self.user_id,
        ) == (
            Some(other.deaf),
            other.joined_at.as_ref(),
            Some(other.mute),
            &other.nick,
            other.pending,
            other.premium_since.as_ref(),
            &other.roles,
            self.user_id,
        )
    }
}

impl PartialEq<&PartialMember> for CachedMember {
    fn eq(&self, other: &&PartialMember) -> bool {
        (
            self.deaf,
            self.joined_at.as_ref(),
            self.mute,
            &self.nick,
            &self.premium_since,
            &self.roles,
        ) == (
            Some(other.deaf),
            other.joined_at.as_ref(),
            Some(other.mute),
            &other.nick,
            &other.premium_since,
            &other.roles,
        )
    }
}

impl PartialEq<&InteractionMember> for CachedMember {
    fn eq(&self, other: &&InteractionMember) -> bool {
        (
            self.joined_at.as_ref(),
            &self.nick,
            &self.premium_since,
            &self.roles,
        ) == (
            other.joined_at.as_ref(),
            &other.nick,
            &other.premium_since,
            &other.roles,
        )
    }
}

#[cfg(test)]
mod tests {
    use super::CachedMember;
    use static_assertions::assert_fields;
    use twilight_model::{
        guild::{Member, PartialMember},
        id::{GuildId, RoleId, UserId},
        user::User,
    };

    assert_fields!(
        CachedMember: deaf,
        guild_id,
        joined_at,
        mute,
        nick,
        pending,
        premium_since,
        roles,
        user_id
    );

    fn cached_member() -> CachedMember {
        CachedMember {
            deaf: Some(false),
            guild_id: GuildId(3),
            joined_at: None,
            mute: Some(true),
            nick: Some("member nick".to_owned()),
            pending: false,
            premium_since: None,
            roles: Vec::new(),
            user_id: user().id,
        }
    }

    fn user() -> User {
        User {
            avatar: None,
            bot: false,
            discriminator: "0001".to_owned(),
            email: None,
            flags: None,
            id: UserId(1),
            locale: None,
            mfa_enabled: None,
            name: "bar".to_owned(),
            premium_type: None,
            public_flags: None,
            system: None,
            verified: None,
        }
    }

    #[test]
    fn test_eq_member() {
        let member = Member {
            deaf: false,
            guild_id: GuildId(3),
            hoisted_role: Some(RoleId(4)),
            joined_at: None,
            mute: true,
            nick: Some("member nick".to_owned()),
            pending: false,
            premium_since: None,
            roles: Vec::new(),
            user: user(),
        };

        assert_eq!(cached_member(), member);
    }

    #[test]
    fn test_eq_partial_member() {
        let member = PartialMember {
            deaf: false,
            joined_at: None,
            mute: true,
            nick: Some("member nick".to_owned()),
            permissions: None,
            premium_since: None,
            roles: Vec::new(),
            user: None,
        };

        assert_eq!(cached_member(), &member);
    }

    #[test]
    fn serde() {
        let member = cached_member();
        let serialized = serde_cbor::to_vec(&member).unwrap();
        let deserialized: CachedMember = serde_cbor::from_slice(&serialized).unwrap();

        assert_eq!(member, deserialized);
    }
}<|MERGE_RESOLUTION|>--- conflicted
+++ resolved
@@ -7,46 +7,34 @@
     id::{GuildId, RoleId, UserId},
 };
 
-<<<<<<< HEAD
-#[derive(Clone, Debug, Deserialize, Eq, PartialEq, Serialize)]
-pub struct CachedMember {
-    #[serde(default, rename = "a", skip_serializing_if = "Option::is_none")]
-    pub deaf: Option<bool>,
-    #[serde(rename = "b")]
-    pub guild_id: GuildId,
-    #[serde(default, rename = "c", skip_serializing_if = "Option::is_none")]
-    pub joined_at: Option<String>,
-    #[serde(default, rename = "d", skip_serializing_if = "Option::is_none")]
-    pub mute: Option<bool>,
-    #[serde(default, rename = "e", skip_serializing_if = "Option::is_none")]
-    pub nick: Option<String>,
-    #[serde(default, rename = "f", skip_serializing_if = "is_false")]
-    pub pending: bool,
-    #[serde(default, rename = "g", skip_serializing_if = "Option::is_none")]
-    pub premium_since: Option<String>,
-    #[serde(default, rename = "h", skip_serializing_if = "Vec::is_empty")]
-=======
 /// Represents a cached [`Member`].
 ///
 /// [`Member`]: twilight_model::guild::Member
-#[derive(Clone, Debug, Eq, PartialEq, Serialize)]
+#[derive(Clone, Debug, Deserialize, Eq, PartialEq, Serialize)]
 pub struct CachedMember {
     /// Whether the member is deafened in a voice channel.
+    #[serde(default, rename = "a", skip_serializing_if = "Option::is_none")]
     pub deaf: Option<bool>,
     /// ID of the guild this member is a part of.
+    #[serde(rename = "b")]
     pub guild_id: GuildId,
     /// ISO 8601 timestamp of this member's join date.
+    #[serde(default, rename = "c", skip_serializing_if = "Option::is_none")]
     pub joined_at: Option<String>,
     /// Whether the member is muted in a voice channel.
+    #[serde(default, rename = "d", skip_serializing_if = "Option::is_none")]
     pub mute: Option<bool>,
     /// Nickname of the member.
+    #[serde(default, rename = "e", skip_serializing_if = "Option::is_none")]
     pub nick: Option<String>,
     /// Whether the member has not yet passed the guild's Membership Screening requirements.
+    #[serde(default, rename = "f", skip_serializing_if = "is_false")]
     pub pending: bool,
     /// ISO 8601 timestamp of the date the member boosted the guild.
+    #[serde(default, rename = "g", skip_serializing_if = "Option::is_none")]
     pub premium_since: Option<String>,
     /// List of role IDs this member has.
->>>>>>> 623a33a9
+    #[serde(default, rename = "h", skip_serializing_if = "Vec::is_empty")]
     pub roles: Vec<RoleId>,
     /// ID of the user relating to the member.
     #[serde(rename = "i")]
