use serde::{Deserialize, Serialize};
use std::sync::Arc;
use twilight_model::{
    guild::{Member, PartialMember},
    id::{GuildId, RoleId, UserId},
    user::User,
};

#[derive(Clone, Debug, Eq, PartialEq, Serialize)]
pub struct CachedMember {
    pub user_id: UserId,
    pub guild_id: GuildId,
    pub nick: Option<String>,
<<<<<<< HEAD
=======
    pub pending: bool,
    pub premium_since: Option<String>,
>>>>>>> 333313cc
    pub roles: Vec<RoleId>,
    pub user: Arc<User>,
}

impl PartialEq<Member> for CachedMember {
    fn eq(&self, other: &Member) -> bool {
<<<<<<< HEAD
        self.nick == other.nick && self.roles == other.roles
=======
        (
            self.deaf,
            self.joined_at.as_ref(),
            self.mute,
            &self.nick,
            self.pending,
            self.premium_since.as_ref(),
            &self.roles,
        ) == (
            other.deaf,
            other.joined_at.as_ref(),
            other.mute,
            &other.nick,
            other.pending,
            other.premium_since.as_ref(),
            &other.roles,
        )
>>>>>>> 333313cc
    }
}

impl PartialEq<&PartialMember> for CachedMember {
    fn eq(&self, other: &&PartialMember) -> bool {
        self.nick == other.nick && self.roles == other.roles
    }
}

#[derive(Serialize, Deserialize)]
pub struct ColdStorageMember {
    #[serde(rename = "a")]
    pub user_id: UserId,
    #[serde(rename = "b")]
    pub guild_id: GuildId,
    #[serde(rename = "c", default, skip_serializing_if = "Option::is_none")]
    pub nick: Option<String>,
    #[serde(rename = "d", default, skip_serializing_if = "Vec::is_empty")]
    pub roles: Vec<RoleId>,
}

impl ColdStorageMember {
    pub(crate) fn into_cached_member(self, user: Arc<User>) -> CachedMember {
        CachedMember {
            user_id: self.user_id,
            guild_id: self.guild_id,
            nick: self.nick,
            roles: self.roles,
            user,
        }
    }
}

impl From<Arc<CachedMember>> for ColdStorageMember {
    fn from(member: Arc<CachedMember>) -> Self {
        Self {
            user_id: member.user_id,
            guild_id: member.guild_id,
            nick: member.nick.to_owned(),
            roles: member.roles.to_owned(),
        }
    }
}

#[cfg(test)]
mod tests {
    use super::CachedMember;
    use std::sync::Arc;
    use twilight_model::{
        guild::{Member, PartialMember},
        id::{GuildId, RoleId, UserId},
        user::User,
    };

    fn cached_member() -> CachedMember {
        CachedMember {
            guild_id: GuildId(3),
            nick: Some("member nick".to_owned()),
<<<<<<< HEAD
=======
            pending: false,
            premium_since: None,
>>>>>>> 333313cc
            roles: Vec::new(),
            user: Arc::new(user()),
            user_id: UserId(1),
        }
    }

    fn user() -> User {
        User {
            avatar: None,
            bot: false,
            discriminator: "0001".to_owned(),
            email: None,
            flags: None,
            id: UserId(1),
            locale: None,
            mfa_enabled: None,
            name: "bar".to_owned(),
            premium_type: None,
            public_flags: None,
            system: None,
            verified: None,
        }
    }

    #[test]
    fn test_eq_member() {
        let member = Member {
            deaf: false,
            guild_id: GuildId(3),
            hoisted_role: Some(RoleId(4)),
            joined_at: None,
            mute: true,
            nick: Some("member nick".to_owned()),
            pending: false,
            premium_since: None,
            roles: Vec::new(),
            user: user(),
        };

        assert_eq!(cached_member(), member);
    }

    #[test]
    fn test_eq_partial_member() {
        let member = PartialMember {
            deaf: false,
            joined_at: None,
            mute: true,
            nick: Some("member nick".to_owned()),
            premium_since: None,
            roles: Vec::new(),
        };

        assert_eq!(cached_member(), &member);
    }
}<|MERGE_RESOLUTION|>--- conflicted
+++ resolved
@@ -11,38 +11,14 @@
     pub user_id: UserId,
     pub guild_id: GuildId,
     pub nick: Option<String>,
-<<<<<<< HEAD
-=======
     pub pending: bool,
-    pub premium_since: Option<String>,
->>>>>>> 333313cc
     pub roles: Vec<RoleId>,
     pub user: Arc<User>,
 }
 
 impl PartialEq<Member> for CachedMember {
     fn eq(&self, other: &Member) -> bool {
-<<<<<<< HEAD
         self.nick == other.nick && self.roles == other.roles
-=======
-        (
-            self.deaf,
-            self.joined_at.as_ref(),
-            self.mute,
-            &self.nick,
-            self.pending,
-            self.premium_since.as_ref(),
-            &self.roles,
-        ) == (
-            other.deaf,
-            other.joined_at.as_ref(),
-            other.mute,
-            &other.nick,
-            other.pending,
-            other.premium_since.as_ref(),
-            &other.roles,
-        )
->>>>>>> 333313cc
     }
 }
 
@@ -72,6 +48,7 @@
             nick: self.nick,
             roles: self.roles,
             user,
+            pending: false,
         }
     }
 }
@@ -101,11 +78,7 @@
         CachedMember {
             guild_id: GuildId(3),
             nick: Some("member nick".to_owned()),
-<<<<<<< HEAD
-=======
             pending: false,
-            premium_since: None,
->>>>>>> 333313cc
             roles: Vec::new(),
             user: Arc::new(user()),
             user_id: UserId(1),
