--- conflicted
+++ resolved
@@ -325,11 +325,7 @@
 
         member.nick = self.nick.clone();
         member.roles = self.roles.clone();
-<<<<<<< HEAD
-=======
-        member.joined_at.replace(self.joined_at.clone());
         member.pending = self.pending;
->>>>>>> 333313cc
     }
 }
 
@@ -959,90 +955,6 @@
     }
 
     #[test]
-<<<<<<< HEAD
-=======
-    fn test_voice_states_with_no_cached_guilds() {
-        let cache = InMemoryCache::builder()
-            .resource_types(ResourceType::VOICE_STATE)
-            .build();
-
-        cache.update(&VoiceStateUpdate(VoiceState {
-            channel_id: None,
-            deaf: false,
-            guild_id: Some(GuildId(1)),
-            member: None,
-            mute: false,
-            self_deaf: false,
-            self_mute: false,
-            self_stream: false,
-            session_id: "38fj3jfkh3pfho3prh2".to_string(),
-            suppress: false,
-            token: None,
-            user_id: UserId(1),
-        }));
-    }
-
-    #[test]
-    fn test_voice_states_members() {
-        use twilight_model::{guild::member::Member, user::User};
-
-        let cache = InMemoryCache::new();
-
-        let mutation = VoiceStateUpdate(VoiceState {
-            channel_id: Some(ChannelId(4)),
-            deaf: false,
-            guild_id: Some(GuildId(2)),
-            member: Some(Member {
-                deaf: false,
-                guild_id: GuildId(2),
-                hoisted_role: None,
-                joined_at: None,
-                mute: false,
-                nick: None,
-                pending: false,
-                premium_since: None,
-                roles: Vec::new(),
-                user: User {
-                    avatar: Some("".to_owned()),
-                    bot: false,
-                    discriminator: "0001".to_owned(),
-                    email: None,
-                    flags: None,
-                    id: UserId(3),
-                    locale: None,
-                    mfa_enabled: None,
-                    name: "test".to_owned(),
-                    premium_type: None,
-                    public_flags: None,
-                    system: None,
-                    verified: None,
-                },
-            }),
-            mute: false,
-            self_deaf: false,
-            self_mute: false,
-            self_stream: false,
-            session_id: "".to_owned(),
-            suppress: false,
-            token: None,
-            user_id: UserId(3),
-        });
-
-        cache.update(&mutation);
-
-        assert_eq!(cache.0.members.len(), 1);
-        {
-            let entry = cache.0.users.get(&UserId(3)).unwrap();
-            assert_eq!(entry.value().1.len(), 1);
-        }
-        assert_eq!(
-            cache.member(GuildId(2), UserId(3)).unwrap().user.name,
-            "test"
-        );
-    }
-
-    #[test]
->>>>>>> 333313cc
     fn test_message_create() {
         let cache = InMemoryCache::builder()
             .resource_types(ResourceType::MESSAGE)
