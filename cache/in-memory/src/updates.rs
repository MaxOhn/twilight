--- conflicted
+++ resolved
@@ -1,5 +1,4 @@
-<<<<<<< HEAD
-use super::{config::EventType, InMemoryCache};
+use super::{config::ResourceType, InMemoryCache};
 
 use dashmap::{mapref::entry::Entry, DashMap};
 use std::{
@@ -9,16 +8,8 @@
     sync::{atomic::Ordering::Relaxed, Arc},
 };
 use twilight_model::{
-    channel::{message::MessageReaction, Channel},
+    channel::{message::MessageReaction, Channel, ReactionType},
     gateway::{event::Event, payload::*},
-=======
-use super::{config::ResourceType, InMemoryCache};
-use dashmap::DashMap;
-use std::{borrow::Cow, collections::HashSet, hash::Hash, ops::Deref, sync::Arc};
-use twilight_model::{
-    channel::{message::MessageReaction, Channel, GuildChannel, ReactionType},
-    gateway::{event::Event, payload::*, presence::Presence},
->>>>>>> 2fa0d008
     guild::GuildStatus,
     id::GuildId,
 };
@@ -137,29 +128,9 @@
                 cache.delete_guild_channel(c.id());
             }
             Channel::Private(ref c) => {
-<<<<<<< HEAD
                 if let Some(user) = c.recipients.first() {
                     cache.0.channels_private.remove(&user.id);
                 }
-=======
-                cache.0.channels_private.remove(&c.id);
-            }
-        }
-    }
-}
-
-impl UpdateCache for ChannelPinsUpdate {
-    fn update(&self, cache: &InMemoryCache) {
-        if !cache.wants(ResourceType::CHANNEL) {
-            return;
-        }
-
-        if let Some(mut item) = cache.0.channels_guild.get_mut(&self.channel_id) {
-            let channel = Arc::make_mut(&mut item.data);
-
-            if let GuildChannel::Text(text) = channel {
-                text.last_pin_timestamp = self.last_pin_timestamp.clone();
->>>>>>> 2fa0d008
             }
         }
     }
@@ -233,27 +204,8 @@
                 .fetch_update(Relaxed, Relaxed, |n| Some(n.saturating_sub(1)));
         }
 
-<<<<<<< HEAD
         remove_ids(&cache.0.guild_channels, &cache.0.channels_guild, id);
         remove_ids(&cache.0.guild_roles, &cache.0.roles, id);
-=======
-        if cache.wants(ResourceType::CHANNEL) {
-            remove_ids(&cache.0.guild_channels, &cache.0.channels_guild, id);
-        }
-
-        if cache.wants(ResourceType::EMOJI) {
-            remove_ids(&cache.0.guild_emojis, &cache.0.emojis, id);
-        }
-
-        if cache.wants(ResourceType::ROLE) {
-            remove_ids(&cache.0.guild_roles, &cache.0.roles, id);
-        }
-
-        if cache.wants(ResourceType::VOICE_STATE) {
-            // Clear out a guilds voice states when a guild leaves
-            cache.0.voice_state_guilds.remove(&id);
-        }
->>>>>>> 2fa0d008
 
         if cache.wants(ResourceType::MEMBER) {
             if let Some((_, ids)) = cache.0.guild_members.remove(&id) {
@@ -262,19 +214,6 @@
                 }
             }
         }
-<<<<<<< HEAD
-    }
-}
-
-=======
-
-        if cache.wants(ResourceType::PRESENCE) {
-            if let Some((_, ids)) = cache.0.guild_presences.remove(&id) {
-                for user_id in ids {
-                    cache.0.presences.remove(&(id, user_id));
-                }
-            }
-        }
     }
 }
 
@@ -290,7 +229,6 @@
 
 impl UpdateCache for GuildIntegrationsUpdate {}
 
->>>>>>> 2fa0d008
 impl UpdateCache for GuildUpdate {
     fn update(&self, cache: &InMemoryCache) {
         if !cache.wants(ResourceType::GUILD) {
@@ -515,21 +453,6 @@
             if let Some(timestamp) = &self.timestamp {
                 msg.timestamp = timestamp.clone();
             }
-<<<<<<< HEAD
-=======
-
-            if let Some(tts) = self.tts {
-                msg.tts = tts;
-            }
-        }
-    }
-}
-
-impl UpdateCache for PresenceUpdate {
-    fn update(&self, cache: &InMemoryCache) {
-        if !cache.wants(ResourceType::PRESENCE) {
-            return;
->>>>>>> 2fa0d008
         }
     }
 }
@@ -633,7 +556,7 @@
 
         let mut channel = cache.0.messages.entry(self.channel_id).or_default();
 
-        let mut message = match channel.get_mut(&self.message_id) {
+        let mut message = match channel.iter_mut().find(|msg| msg.id == self.message_id) {
             Some(message) => message,
             None => return,
         };
@@ -729,47 +652,13 @@
     }
 }
 
-<<<<<<< HEAD
-=======
-impl UpdateCache for VoiceServerUpdate {
-    fn update(&self, _: &InMemoryCache) {}
-}
-
-impl UpdateCache for VoiceStateUpdate {
-    fn update(&self, cache: &InMemoryCache) {
-        if !cache.wants(ResourceType::VOICE_STATE) {
-            return;
-        }
-
-        cache.cache_voice_state(self.0.clone());
-
-        if let (Some(guild_id), Some(member)) = (self.0.guild_id, &self.0.member) {
-            cache.cache_member(guild_id, member.clone());
-        }
-    }
-}
-
 impl UpdateCache for WebhooksUpdate {}
 
->>>>>>> 2fa0d008
 #[cfg(test)]
 mod tests {
     use super::*;
     use crate::config::ResourceType;
     use twilight_model::{
-<<<<<<< HEAD
-        channel::{ChannelType, GuildChannel, TextChannel},
-        gateway::payload::ChannelDelete,
-        guild::DefaultMessageNotificationLevel,
-        guild::ExplicitContentFilter,
-        guild::Guild,
-        guild::MfaLevel,
-        guild::PartialGuild,
-        guild::PremiumTier,
-        guild::SystemChannelFlags,
-        guild::VerificationLevel,
-        id::{ChannelId, GuildId, UserId},
-=======
         channel::{
             message::{MessageFlags, MessageType},
             ChannelType, GuildChannel, Message, Reaction, TextChannel,
@@ -781,8 +670,6 @@
         },
         id::{ChannelId, GuildId, MessageId, UserId},
         user::User,
-        voice::VoiceState,
->>>>>>> 2fa0d008
     };
 
     fn guild_channel_text() -> (GuildId, ChannelId, GuildChannel) {
@@ -1063,99 +950,6 @@
             .unwrap()
             .contains(&channel_id));
     }
-
-    #[test]
-<<<<<<< HEAD
-    fn test_message_create() {
-        use twilight_model::{
-            channel::{
-                message::{MessageFlags, MessageType},
-                Message,
-            },
-            guild::PartialMember,
-            id::MessageId,
-            user::User,
-        };
-=======
-    fn test_voice_states_with_no_cached_guilds() {
-        let cache = InMemoryCache::builder()
-            .resource_types(ResourceType::VOICE_STATE)
-            .build();
-
-        cache.update(&VoiceStateUpdate(VoiceState {
-            channel_id: None,
-            deaf: false,
-            guild_id: Some(GuildId(1)),
-            member: None,
-            mute: false,
-            self_deaf: false,
-            self_mute: false,
-            self_stream: false,
-            session_id: "38fj3jfkh3pfho3prh2".to_string(),
-            suppress: false,
-            token: None,
-            user_id: UserId(1),
-        }));
-    }
-
-    #[test]
-    fn test_voice_states_members() {
-        use twilight_model::{guild::member::Member, user::User};
-
-        let cache = InMemoryCache::new();
-
-        let mutation = VoiceStateUpdate(VoiceState {
-            channel_id: Some(ChannelId(4)),
-            deaf: false,
-            guild_id: Some(GuildId(2)),
-            member: Some(Member {
-                deaf: false,
-                guild_id: GuildId(2),
-                hoisted_role: None,
-                joined_at: None,
-                mute: false,
-                nick: None,
-                premium_since: None,
-                roles: Vec::new(),
-                user: User {
-                    avatar: Some("".to_owned()),
-                    bot: false,
-                    discriminator: "0001".to_owned(),
-                    email: None,
-                    flags: None,
-                    id: UserId(3),
-                    locale: None,
-                    mfa_enabled: None,
-                    name: "test".to_owned(),
-                    premium_type: None,
-                    public_flags: None,
-                    system: None,
-                    verified: None,
-                },
-            }),
-            mute: false,
-            self_deaf: false,
-            self_mute: false,
-            self_stream: false,
-            session_id: "".to_owned(),
-            suppress: false,
-            token: None,
-            user_id: UserId(3),
-        });
-
-        cache.update(&mutation);
-
-        assert_eq!(cache.0.members.len(), 1);
-        {
-            let entry = cache.0.users.get(&UserId(3)).unwrap();
-            assert_eq!(entry.value().1.len(), 1);
-        }
-        assert_eq!(
-            cache.member(GuildId(2), UserId(3)).unwrap().user.name,
-            "test"
-        );
-    }
->>>>>>> 2fa0d008
 
     #[test]
     fn test_message_create() {
@@ -1231,7 +1025,16 @@
     #[test]
     fn test_reaction_add() {
         let cache = cache_with_message_and_reactions();
-        let msg = cache.message(ChannelId(2), MessageId(4)).unwrap();
+
+        let msg = cache
+            .message_extract(ChannelId(2), |msg| {
+                if msg.id == MessageId(4) {
+                    Some(msg.clone())
+                } else {
+                    None
+                }
+            })
+            .unwrap();
 
         assert_eq!(msg.reactions.len(), 2);
 
@@ -1264,7 +1067,15 @@
             user_id: UserId(5),
         }));
 
-        let msg = cache.message(ChannelId(2), MessageId(4)).unwrap();
+        let msg = cache
+            .message_extract(ChannelId(2), |msg| {
+                if msg.id == MessageId(4) {
+                    Some(msg.clone())
+                } else {
+                    None
+                }
+            })
+            .unwrap();
 
         assert_eq!(msg.reactions.len(), 2);
 
@@ -1296,16 +1107,22 @@
             message_id: MessageId(4),
         });
 
-        let msg = cache.message(ChannelId(2), MessageId(4)).unwrap();
-
-        assert_eq!(msg.reactions.len(), 1);
-
-        let world_react = msg
-            .reactions
+        let reactions = cache
+            .message_extract(ChannelId(2), |msg| {
+                if msg.id == MessageId(4) {
+                    Some(msg.reactions.clone())
+                } else {
+                    None
+                }
+            })
+            .unwrap();
+
+        assert_eq!(reactions.len(), 1);
+
+        let world_react = reactions
             .iter()
             .find(|&r| matches!(&r.emoji, ReactionType::Unicode {name} if name == "🗺️"));
-        let smiley_react = msg
-            .reactions
+        let smiley_react = reactions
             .iter()
             .find(|&r| matches!(&r.emoji, ReactionType::Unicode {name} if name == "😀"));
 
@@ -1323,8 +1140,16 @@
             guild_id: Some(GuildId(1)),
         });
 
-        let msg = cache.message(ChannelId(2), MessageId(4)).unwrap();
-
-        assert_eq!(msg.reactions.len(), 0);
+        let reaction_len = cache
+            .message_extract(ChannelId(2), |msg| {
+                if msg.id == MessageId(4) {
+                    Some(msg.reactions.len())
+                } else {
+                    None
+                }
+            })
+            .unwrap();
+
+        assert_eq!(reaction_len, 0);
     }
 }