--- conflicted
+++ resolved
@@ -122,14 +122,7 @@
 };
 
 use self::model::*;
-<<<<<<< HEAD
-use dashmap::{DashMap, DashSet};
-=======
-use dashmap::{
-    mapref::{entry::Entry, one::Ref},
-    DashMap, DashSet,
-};
->>>>>>> 2351584b
+use dashmap::{mapref::one::Ref, DashMap, DashSet};
 use std::{
     collections::{BTreeSet, HashSet, VecDeque},
     hash::Hash,
@@ -472,8 +465,8 @@
     /// This is an O(1) operation. This requires the [`DIRECT_MESSAGES`] intent.
     ///
     /// [`DIRECT_MESSAGES`]: ::twilight_model::gateway::Intents::DIRECT_MESSAGES
-    pub fn private_channel(&self, channel_id: ChannelId) -> Option<PrivateChannel> {
-        self.0.channels_private.get(&channel_id).map(|r| r.clone())
+    pub fn private_channel(&self, user_id: UserId) -> Option<PrivateChannel> {
+        self.0.channels_private.get(&user_id).map(|r| r.clone())
     }
 
     /// Gets a role by ID.
