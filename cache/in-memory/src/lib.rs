//! # twilight-cache-inmemory
//!
//! [![discord badge][]][discord link] [![github badge][]][github link] [![license badge][]][license link] ![rust badge]
//!
//! `twilight-cache-inmemory` is an in-process-memory cache for the
//! [`twilight-rs`] ecosystem. It's responsible for processing events and
//! caching things like guilds, channels, users, and voice states.
//!
//! ## Examples
//!
//! Update a cache with events that come in through the gateway:
//!
//! ```rust,no_run
//! use std::env;
//! use futures::stream::StreamExt;
//! use twilight_cache_inmemory::InMemoryCache;
//! use twilight_gateway::{Intents, Shard};
//!
//! # #[tokio::main] async fn main() -> Result<(), Box<dyn std::error::Error>> {
//! let token = env::var("DISCORD_TOKEN")?;
//! let mut shard = Shard::new(token, Intents::GUILD_MESSAGES);
//! shard.start().await?;
//!
//! // Create a cache, caching up to 10 messages per channel:
//! let cache = InMemoryCache::builder().message_cache_size(10).build();
//!
//! let mut events = shard.events();
//!
//! while let Some(event) = events.next().await {
//!     // Update the cache with the event.
//!     cache.update(&event);
//! }
//! # Ok(()) }
//! ```
//!
//! ## License
//!
//! All first-party crates are licensed under [ISC][LICENSE.md]
//!
//! [LICENSE.md]: https://github.com/twilight-rs/twilight/blob/trunk/LICENSE.md
//! [discord badge]: https://img.shields.io/discord/745809834183753828?color=%237289DA&label=discord%20server&logo=discord&style=for-the-badge
//! [discord link]: https://discord.gg/7jj8n7D
//! [docs:discord:sharding]: https://discord.com/developers/docs/topics/gateway#sharding
//! [github badge]: https://img.shields.io/badge/github-twilight-6f42c1.svg?style=for-the-badge&logo=github
//! [github link]: https://github.com/twilight-rs/twilight
//! [license badge]: https://img.shields.io/badge/license-ISC-blue.svg?style=for-the-badge&logo=pastebin
//! [license link]: https://github.com/twilight-rs/twilight/blob/trunk/LICENSE.md
//! [rust badge]: https://img.shields.io/badge/rust-1.48+-93450a.svg?style=for-the-badge&logo=rust

#![deny(rust_2018_idioms, broken_intra_doc_links, unused, warnings)]

#[macro_use]
extern crate log;

pub mod model;

mod builder;
mod config;
mod redis;
mod stats;
mod updates;

pub use self::{
    builder::InMemoryCacheBuilder,
    config::{Config, ResourceType},
    stats::{CacheStats, Metrics},
    updates::UpdateCache,
};

use self::model::*;
use dashmap::{mapref::entry::Entry, DashMap, DashSet};
use std::{
    borrow::Cow,
    collections::{BTreeSet, HashSet, VecDeque},
    hash::Hash,
    sync::{atomic::Ordering::Relaxed, Arc, Mutex},
};
use twilight_model::{
    channel::{Group, GuildChannel, PrivateChannel},
    guild::{Emoji, Guild, Member, PartialMember, Role},
    id::{ChannelId, EmojiId, GuildId, MessageId, RoleId, UserId},
    user::{CurrentUser, User},
};

#[derive(Debug)]
struct GuildItem<T> {
    data: Arc<T>,
    guild_id: GuildId,
}

fn upsert_guild_item<K: Eq + Hash, V: PartialEq>(
    map: &DashMap<K, GuildItem<V>>,
    guild_id: GuildId,
    k: K,
    v: V,
) -> Arc<V> {
    match map.entry(k) {
        Entry::Occupied(e) if *e.get().data == v => Arc::clone(&e.get().data),
        Entry::Occupied(mut e) => {
            let v = Arc::new(v);
            e.insert(GuildItem {
                data: Arc::clone(&v),
                guild_id,
            });

            v
        }
        Entry::Vacant(e) => Arc::clone(
            &e.insert(GuildItem {
                data: Arc::new(v),
                guild_id,
            })
            .data,
        ),
    }
}

// <<<<<<< HEAD
// =======
// fn upsert_item<K: Eq + Hash, V: PartialEq>(map: &DashMap<K, Arc<V>>, k: K, v: V) -> Arc<V> {
//     match map.entry(k) {
//         Entry::Occupied(e) if **e.get() == v => Arc::clone(e.get()),
//         Entry::Occupied(mut e) => {
//             let v = Arc::new(v);
//             e.insert(Arc::clone(&v));

//             v
//         }
//         Entry::Vacant(e) => {
//             let v = Arc::new(v);
//             e.insert(Arc::clone(&v));

//             v
//         }
//     }
// }

// When adding a field here, be sure to add it to `InMemoryCache::clear` if
// necessary.
#[derive(Debug, Default)]
struct InMemoryCacheRef {
    config: Arc<Config>,
    channels_guild: DashMap<ChannelId, GuildItem<GuildChannel>>,
    channels_private: DashMap<UserId, Arc<PrivateChannel>>,
    // So long as the lock isn't held across await or panic points this is fine.
    current_user: Mutex<Option<Arc<CurrentUser>>>,
    emojis: DashMap<EmojiId, GuildItem<CachedEmoji>>,
    groups: DashMap<ChannelId, Arc<Group>>,
    guilds: DashMap<GuildId, Arc<CachedGuild>>,
    guild_channels: DashMap<GuildId, HashSet<ChannelId>>,
    guild_emojis: DashMap<GuildId, HashSet<EmojiId>>,
    guild_members: DashMap<GuildId, HashSet<UserId>>,
    guild_roles: DashMap<GuildId, HashSet<RoleId>>,
    members: DashMap<(GuildId, UserId), Arc<CachedMember>>,
    messages: DashMap<ChannelId, VecDeque<Arc<CachedMessage>>>,
    roles: DashMap<RoleId, GuildItem<Role>>,
    unavailable_guilds: DashSet<GuildId>,
    users: DashMap<UserId, (Arc<User>, BTreeSet<GuildId>)>,
    metrics: Arc<Metrics>,
}

/// A thread-safe, in-memory-process cache of Discord data. It can be cloned and
/// sent to other threads.
///
/// This is an implementation of a cache designed to be used by only the
/// current process.
///
/// Events will only be processed if they are properly expressed with
/// [`Intents`]; refer to function-level documentation for more details.
///
/// # Cloning
///
/// The cache internally wraps its data within an Arc. This means that the cache
/// can be cloned and passed around tasks and threads cheaply.
///
/// # Design and Performance
///
/// The defining characteristic of this cache is that returned types (such as a
/// guild or user) do not use locking for access. The internals of the cache use
/// a concurrent map for mutability and the returned types themselves are Arcs.
/// If a user is retrieved from the cache, an `Arc<User>` is returned. If a
/// reference to that user is held but the cache updates the user, the reference
/// held by you will be outdated, but still exist.
///
/// The intended use is that data is held outside the cache for only as long
/// as necessary, where the state of the value at that point time doesn't need
/// to be up-to-date. If you need to ensure you always have the most up-to-date
/// "version" of a cached resource, then you can re-retrieve it whenever you use
/// it: retrieval operations are extremely cheap.
///
/// For example, say you're deleting some of the guilds of a channel. You'll
/// probably need the guild to do that, so you retrieve it from the cache. You
/// can then use the guild to update all of the channels, because for most use
/// cases you don't need the guild to be up-to-date in real time, you only need
/// its state at that *point in time* or maybe across the lifetime of an
/// operation. If you need the guild to always be up-to-date between operations,
/// then the intent is that you keep getting it from the cache.
///
/// [`Intents`]: ::twilight_model::gateway::Intents
#[derive(Clone, Debug, Default)]
pub struct InMemoryCache(Arc<InMemoryCacheRef>);

/// Implemented methods and types for the cache.
impl InMemoryCache {
    /// Creates a new, empty cache.
    ///
    /// # Examples
    ///
    /// Creating a new `InMemoryCache` with a custom configuration, limiting
    /// the message cache to 50 messages per channel:
    ///
    /// ```
    /// use twilight_cache_inmemory::InMemoryCache;
    ///
    /// let cache = InMemoryCache::builder().message_cache_size(50).build();
    /// ```
    pub fn new() -> Self {
        Self::default()
    }

    fn new_with_config(config: Config) -> Self {
        Self(Arc::new(InMemoryCacheRef {
            config: Arc::new(config),
            ..Default::default()
        }))
    }

    /// Create a new builder to configure and construct an in-memory cache.
    pub fn builder() -> InMemoryCacheBuilder {
        InMemoryCacheBuilder::new()
    }

    /// Returns a copy of the config cache.
    pub fn config(&self) -> Config {
        (*self.0.config).clone()
    }

    /// Update the cache with an event from the gateway.
    pub fn update(&self, value: &impl UpdateCache) {
        value.update(self);
    }

    /// Gets a channel by ID.
    ///
    /// This is an O(1) operation. This requires the [`GUILDS`] intent.
    ///
    /// [`GUILDS`]: ::twilight_model::gateway::Intents::GUILDS
    pub fn guild_channel(&self, channel_id: ChannelId) -> Option<Arc<GuildChannel>> {
        self.0
            .channels_guild
            .get(&channel_id)
            .map(|x| Arc::clone(&x.data))
    }

    /// Gets the current user.
    ///
    /// This is an O(1) operation.
    pub fn current_user(&self) -> Option<Arc<CurrentUser>> {
        self.0
            .current_user
            .lock()
            .expect("current user poisoned")
            .clone()
    }

    /// Gets an emoji by ID.
    ///
    /// This is an O(1) operation. This requires the [`GUILD_EMOJIS`] intent.
    ///
    /// [`GUILD_EMOJIS`]: ::twilight_model::gateway::Intents::GUILD_EMOJIS
    pub fn emoji(&self, emoji_id: EmojiId) -> Option<Arc<CachedEmoji>> {
        self.0.emojis.get(&emoji_id).map(|x| Arc::clone(&x.data))
    }

    /// Gets a group by ID.
    ///
    /// This is an O(1) operation.
    pub fn group(&self, channel_id: ChannelId) -> Option<Arc<Group>> {
        self.0
            .groups
            .get(&channel_id)
            .map(|r| Arc::clone(r.value()))
    }

    /// Gets a guild by ID.
    ///
    /// This is an O(1) operation. This requires the [`GUILDS`] intent.
    ///
    /// [`GUILDS`]: ::twilight_model::gateway::Intents::GUILDS
    pub fn guild(&self, guild_id: GuildId) -> Option<Arc<CachedGuild>> {
        self.0.guilds.get(&guild_id).map(|r| Arc::clone(r.value()))
    }

    /// Gets the set of channels in a guild.
    ///
    /// This is a O(m) operation, where m is the amount of channels in the
    /// guild. This requires the [`GUILDS`] intent.
    ///
    /// [`GUILDS`]: ::twilight_model::gateway::Intents::GUILDS
    pub fn guild_channels(&self, guild_id: GuildId) -> Option<HashSet<ChannelId>> {
        self.0
            .guild_channels
            .get(&guild_id)
            .map(|r| r.value().clone())
    }

    /// Gets the set of emojis in a guild.
    ///
    /// This is a O(m) operation, where m is the amount of emojis in the guild.
    /// This requires both the [`GUILDS`] and [`GUILD_EMOJIS`] intents.
    ///
    /// [`GUILDS`]: ::twilight_model::gateway::Intents::GUILDS
    /// [`GUILD_EMOJIS`]: ::twilight_model::gateway::Intents::GUILD_EMOJIS
    pub fn guild_emojis(&self, guild_id: GuildId) -> Option<HashSet<EmojiId>> {
        self.0
            .guild_emojis
            .get(&guild_id)
            .map(|r| r.value().clone())
    }

    /// Gets the set of members in a guild.
    ///
    /// This list may be incomplete if not all members have been cached.
    ///
    /// This is a O(m) operation, where m is the amount of members in the guild.
    /// This requires the [`GUILD_MEMBERS`] intent.
    ///
    /// [`GUILD_MEMBERS`]: ::twilight_model::gateway::Intents::GUILD_MEMBERS
    pub fn guild_members(&self, guild_id: GuildId) -> Option<HashSet<UserId>> {
        self.0
            .guild_members
            .get(&guild_id)
            .map(|r| r.value().clone())
    }

    /// Gets the set of roles in a guild.
    ///
    /// This is a O(m) operation, where m is the amount of roles in the guild.
    /// This requires the [`GUILDS`] intent.
    ///
    /// [`GUILDS`]: ::twilight_model::gateway::Intents::GUILDS
    pub fn guild_roles(&self, guild_id: GuildId) -> Option<HashSet<RoleId>> {
        self.0.guild_roles.get(&guild_id).map(|r| r.value().clone())
    }

    /// Gets a member by guild ID and user ID.
    ///
    /// This is an O(1) operation. This requires the [`GUILD_MEMBERS`] intent.
    ///
    /// [`GUILD_MEMBERS`]: ::twilight_model::gateway::Intents::GUILD_MEMBERS
    pub fn member(&self, guild_id: GuildId, user_id: UserId) -> Option<Arc<CachedMember>> {
        self.0
            .members
            .get(&(guild_id, user_id))
            .map(|r| Arc::clone(r.value()))
    }

    /// Gets the latest message by channel ID that returns `Some` through the given function.
    ///
    /// This is an O(n) operation. This requires one or both of the
    ///
    /// [`GUILD_MESSAGES`]: ::twilight_model::gateway::Intents::GUILD_MESSAGES
    /// [`DIRECT_MESSAGES`]: ::twilight_model::gateway::Intents::DIRECT_MESSAGES
    pub fn message_extract<T>(
        &self,
        channel_id: ChannelId,
        f: impl Fn(&CachedMessage) -> Option<T>,
    ) -> Option<T> {
        let channel = self.0.messages.get(&channel_id)?;

        channel.iter().find_map(|msg| f(msg))
    }

    /// Gets the earliest message of a channel ID.
    ///
    /// This is an O(1) operation. This requires one or both of the
    /// [`GUILD_MESSAGES`] or [`DIRECT_MESSAGES`] intents.
    pub fn first_message(&self, channel_id: ChannelId) -> Option<MessageId> {
        let channel = self.0.messages.get(&channel_id)?;

        channel.iter().next_back().map(|msg| msg.id)
    }

    /// Gets the latest message of a channel ID.
    ///
    /// This is an O(1) operation. This requires one or both of the
    /// [`GUILD_MESSAGES`] or [`DIRECT_MESSAGES`] intents.
    pub fn last_message(&self, channel_id: ChannelId) -> Option<MessageId> {
        let channel = self.0.messages.get(&channel_id)?;

        channel.iter().next().map(|msg| msg.id)
    }

    /// Gets a private channel by ID.
    ///
    /// This is an O(1) operation. This requires the [`DIRECT_MESSAGES`] intent.
    ///
    /// [`DIRECT_MESSAGES`]: ../twilight_model/gateway/struct.Intents.html#associatedconstant.DIRECT_MESSAGES
    pub fn private_channel(&self, user_id: UserId) -> Option<Arc<PrivateChannel>> {
        self.0
            .channels_private
            .get(&user_id)
            .map(|r| Arc::clone(r.value()))
    }

    /// Gets a role by ID.
    ///
    /// This is an O(1) operation. This requires the [`GUILDS`] intent.
    ///
    /// [`GUILDS`]: ::twilight_model::gateway::Intents::GUILDS
    pub fn role(&self, role_id: RoleId) -> Option<Arc<Role>> {
        self.0
            .roles
            .get(&role_id)
            .map(|role| Arc::clone(&role.data))
    }

    /// Gets a user by ID.
    ///
    /// This is an O(1) operation. This requires the [`GUILD_MEMBERS`] intent.
    ///
    /// [`GUILD_MEMBERS`]: ::twilight_model::gateway::Intents::GUILD_MEMBERS
    pub fn user(&self, user_id: UserId) -> Option<Arc<User>> {
        self.0.users.get(&user_id).map(|r| Arc::clone(&r.0))
    }

    /// Clear the state of the Cache.
    ///
    /// This is equal to creating a new empty cache.
    pub fn clear(&self) {
        self.0.channels_guild.clear();
        self.0.channels_private.clear();
        self.0
            .current_user
            .lock()
            .expect("current user poisoned")
            .take();
        self.0.emojis.clear();
        self.0.groups.clear();
        self.0.guilds.clear();
        self.0.guild_channels.clear();
        self.0.guild_emojis.clear();
        self.0.guild_members.clear();
        self.0.guild_roles.clear();
        self.0.members.clear();
        self.0.messages.clear();
        self.0.roles.clear();
        self.0.unavailable_guilds.clear();
        self.0.users.clear();
    }

    fn cache_current_user(&self, mut current_user: CurrentUser) {
        let mut user = self.0.current_user.lock().expect("current user poisoned");

        if let Some(mut user) = user.as_mut() {
            if let Some(user) = Arc::get_mut(&mut user) {
                std::mem::swap(user, &mut current_user);

                return;
            }
        }

        *user = Some(Arc::new(current_user));
    }

    fn cache_guild_channels(
        &self,
        guild_id: GuildId,
        guild_channels: impl IntoIterator<Item = GuildChannel>,
    ) {
        for channel in guild_channels {
            self.cache_guild_channel(guild_id, channel);
        }
    }

    fn cache_guild_channel(
        &self,
        guild_id: GuildId,
        mut channel: GuildChannel,
    ) -> Arc<GuildChannel> {
        match channel {
            GuildChannel::Category(ref mut c) => {
                c.guild_id.replace(guild_id);
            }
            GuildChannel::Text(ref mut c) => {
                c.guild_id.replace(guild_id);
            }
            GuildChannel::Voice(ref mut c) => {
                c.guild_id.replace(guild_id);
            }
        }

        let id = channel.id();
        self.0
            .guild_channels
            .entry(guild_id)
            .or_default()
            .insert(id);

        match self.0.channels_guild.entry(id) {
            Entry::Occupied(e) if *e.get().data == channel => Arc::clone(&e.get().data),
            Entry::Occupied(mut e) => {
                let channel = Arc::new(channel);
                e.insert(GuildItem {
                    data: Arc::clone(&channel),
                    guild_id,
                });

                channel
            }
            Entry::Vacant(e) => {
                self.0.metrics.channels_guild.fetch_add(1, Relaxed);
                let item = GuildItem {
                    data: Arc::new(channel),
                    guild_id,
                };
                Arc::clone(&e.insert(item).data)
            }
        }
    }

    fn cache_emoji(&self, guild_id: GuildId, emoji: Emoji) {
        match self.0.emojis.get(&emoji.id) {
            Some(e) if *e.data == emoji => return,
            Some(_) => {}
            None => {
                self.0.metrics.emojis.fetch_add(1, Relaxed);
            }
        }

<<<<<<< HEAD
        if let Some(user) = emoji.user {
            self.cache_user(Cow::Owned(user), Some(guild_id));
        }
=======
        let user = emoji
            .user
            .map(|u| self.cache_user(Cow::Owned(u), Some(guild_id)));
>>>>>>> f7227650

        let cached = Arc::new(CachedEmoji {
            id: emoji.id,
            animated: emoji.animated,
            name: emoji.name,
            require_colons: emoji.require_colons,
            roles: emoji.roles,
            available: emoji.available,
        });

        self.0.emojis.insert(
            cached.id,
            GuildItem {
                data: cached,
                guild_id,
            },
        );

        self.0
            .guild_emojis
            .entry(guild_id)
            .or_default()
            .insert(emoji.id);
    }

    fn cache_emojis(&self, guild_id: GuildId, emojis: Vec<Emoji>) {
        if let Some(mut guild_emojis) = self.0.guild_emojis.get_mut(&guild_id) {
            let incoming: Vec<EmojiId> = emojis.iter().map(|e| e.id).collect();

            let removal_filter: Vec<EmojiId> = guild_emojis
                .iter()
                .copied()
                .filter(|e| !incoming.contains(e))
                .collect();

            for to_remove in &removal_filter {
                guild_emojis.remove(to_remove);
            }

            for to_remove in &removal_filter {
                self.0.emojis.remove(to_remove);
            }
        }

        for emoji in emojis {
            self.cache_emoji(guild_id, emoji);
        }
    }

    fn cache_group(&self, group: Group) -> Arc<Group> {
        match self.0.groups.entry(group.id) {
            Entry::Occupied(e) if **e.get() == group => Arc::clone(e.get()),
            Entry::Occupied(mut e) => {
                let group = Arc::new(group);
                e.insert(Arc::clone(&group));

                group
            }
            Entry::Vacant(e) => {
                let group = Arc::new(group);
                e.insert(Arc::clone(&group));

                group
            }
        }
    }

    fn cache_guild(&self, guild: Guild) {
        // The map and set creation needs to occur first, so caching states and objects
        // always has a place to put them.
        self.0
            .guild_channels
            .entry(guild.id)
            .and_modify(|channels| {
                let _ = self
                    .0
                    .metrics
                    .channels_guild
                    .fetch_update(Relaxed, Relaxed, |n| Some(n.saturating_sub(channels.len())));
                channels.clear();
            })
            .or_default();
        self.0
            .guild_emojis
            .entry(guild.id)
            .and_modify(|emojis| {
                let _ = self
                    .0
                    .metrics
                    .emojis
                    .fetch_update(Relaxed, Relaxed, |n| Some(n.saturating_sub(emojis.len())));
                emojis.clear();
            })
            .or_default();
        self.0
            .guild_members
            .entry(guild.id)
            .and_modify(|members| {
                let _ = self
                    .0
                    .metrics
                    .members
                    .fetch_update(Relaxed, Relaxed, |n| Some(n.saturating_sub(members.len())));
                members.clear();
            })
            .or_default();
        self.0
            .guild_roles
            .entry(guild.id)
            .and_modify(|roles| {
                let _ = self
                    .0
                    .metrics
                    .roles
                    .fetch_update(Relaxed, Relaxed, |n| Some(n.saturating_sub(roles.len())));
                roles.clear();
            })
            .or_default();

        self.cache_guild_channels(guild.id, guild.channels);
        self.cache_emojis(guild.id, guild.emojis);
        self.cache_members(guild.id, guild.members);
        self.cache_roles(guild.id, guild.roles);

        let guild = CachedGuild {
            id: guild.id,
            icon: guild.icon,
            max_members: guild.max_members,
            member_count: guild.member_count,
            name: guild.name,
            owner_id: guild.owner_id,
            permissions: guild.permissions,
            system_channel_id: guild.system_channel_id,
            unavailable: guild.unavailable,
        };

        if self.0.unavailable_guilds.remove(&guild.id).is_some() {
            let _ = self
                .0
                .metrics
                .unavailable_guilds
                .fetch_update(Relaxed, Relaxed, |n| Some(n.saturating_sub(1)));
        }
        if self.0.guilds.insert(guild.id, Arc::new(guild)).is_none() {
            self.0.metrics.guilds.fetch_add(1, Relaxed);
        }
    }

    fn cache_member(&self, guild_id: GuildId, member: Member) {
        let member_id = member.user.id;
        let id = (guild_id, member_id);
        match self.0.members.get(&id) {
            Some(m) if **m == member => return,
            Some(_) => {}
            None => {
                self.0.metrics.members.fetch_add(1, Relaxed);
            }
        }

        let user = self.cache_user(Cow::Owned(member.user), Some(guild_id));
        let cached = Arc::new(CachedMember {
            user_id: user.id,
            guild_id,
            nick: member.nick,
            pending: member.pending,
            roles: member.roles,
            user,
        });
        self.0.members.insert(id, cached);
        self.0
            .guild_members
            .entry(guild_id)
            .or_default()
            .insert(member_id);
    }

    fn cache_borrowed_partial_member(
        &self,
        guild_id: GuildId,
        member: &PartialMember,
        user: Arc<User>,
    ) {
        let id = (guild_id, user.id);
        match self.0.members.get(&id) {
            Some(m) if **m == member => return,
            Some(_) => {}
            None => {
                self.0.metrics.members.fetch_add(1, Relaxed);
            }
        }

        self.0
            .guild_members
            .entry(guild_id)
            .or_default()
            .insert(user.id);

        let cached = Arc::new(CachedMember {
            guild_id,
            nick: member.nick.to_owned(),
            pending: false,
            roles: member.roles.to_owned(),
            user_id: user.id,
            user,
        });
        self.0.members.insert(id, cached);
    }

    fn cache_members(&self, guild_id: GuildId, members: impl IntoIterator<Item = Member>) {
        for member in members {
            self.cache_member(guild_id, member);
        }
    }

    pub fn cache_private_channel(&self, private_channel: PrivateChannel) -> Arc<PrivateChannel> {
        let id = private_channel
            .recipients
            .first()
            .expect("no recipients for private channel")
            .id;

        let entry = self.0.channels_private.get(&id);
        if entry.is_none() {
            self.0.metrics.channels_private.fetch_add(1, Relaxed);
        }

        match entry {
            Some(c) if **c == private_channel => Arc::clone(c.value()),
            Some(_) | None => {
                let v = Arc::new(private_channel);
                self.0.channels_private.insert(id, Arc::clone(&v));

                v
            }
        }
    }

    fn cache_roles(&self, guild_id: GuildId, roles: impl IntoIterator<Item = Role>) {
        for role in roles {
            self.cache_role(guild_id, role);
        }
    }

    fn cache_role(&self, guild_id: GuildId, role: Role) -> Arc<Role> {
        self.0
            .guild_roles
            .entry(guild_id)
            .or_default()
            .insert(role.id);

        match self.0.roles.entry(role.id) {
            Entry::Occupied(e) if *e.get().data == role => Arc::clone(&e.get().data),
            Entry::Occupied(mut e) => {
                let role = Arc::new(role);
                e.insert(GuildItem {
                    data: Arc::clone(&role),
                    guild_id,
                });

                role
            }
            Entry::Vacant(e) => {
                self.0.metrics.roles.fetch_add(1, Relaxed);
                let item = GuildItem {
                    data: Arc::new(role),
                    guild_id,
                };
                Arc::clone(&e.insert(item).data)
            }
        }
    }

    fn cache_user(&self, user: Cow<'_, User>, guild_id: Option<GuildId>) -> Arc<User> {
        match self.0.users.get_mut(&user.id) {
            Some(mut u) if *u.0 == *user => {
                if let Some(guild_id) = guild_id {
                    u.1.insert(guild_id);
                }

                return Arc::clone(&u.value().0);
            }
            Some(_) => {}
            None => {
                self.0.metrics.users.fetch_add(1, Relaxed);
            }
        }
        let user = Arc::new(user.into_owned());
        if let Some(guild_id) = guild_id {
            let mut guild_id_set = BTreeSet::new();
            guild_id_set.insert(guild_id);
            self.0
                .users
                .insert(user.id, (Arc::clone(&user), guild_id_set));
        }

        user
    }

    fn delete_group(&self, channel_id: ChannelId) {
        self.0.groups.remove(&channel_id);
    }

    fn unavailable_guild(&self, guild_id: GuildId) {
        if self.0.unavailable_guilds.insert(guild_id) {
            self.0.metrics.unavailable_guilds.fetch_add(1, Relaxed);
        }
        if self.0.guilds.remove(&guild_id).is_some() {
            let _ = self
                .0
                .metrics
                .guilds
                .fetch_update(Relaxed, Relaxed, |n| Some(n.saturating_sub(1)));
        }
    }

    /// Delete a guild channel from the cache.
    ///
    /// The guild channel data itself and the channel entry in its guild's list
    /// of channels will be deleted.
    fn delete_guild_channel(&self, channel_id: ChannelId) {
        let guild_id = match self.0.channels_guild.remove(&channel_id) {
            Some(entry) => entry.1.guild_id,
            None => return,
        };

        if let Some(mut guild_channels) = self.0.guild_channels.get_mut(&guild_id) {
            if guild_channels.remove(&channel_id) {
                let _ = self
                    .0
                    .metrics
                    .channels_guild
                    .fetch_update(Relaxed, Relaxed, |n| Some(n.saturating_sub(1)));
            }
        }
    }

    fn delete_role(&self, role_id: RoleId) {
        let role = match self.0.roles.remove(&role_id).map(|(_, v)| v) {
            Some(role) => role,
            None => return,
        };

        if let Some(mut roles) = self.0.guild_roles.get_mut(&role.guild_id) {
            if roles.remove(&role_id) {
                let _ = self
                    .0
                    .metrics
                    .roles
                    .fetch_update(Relaxed, Relaxed, |n| Some(n.saturating_sub(1)));
            }
        }
    }

    /// Determine whether the configured cache wants a specific resource to be
    /// processed.
    fn wants(&self, resource_type: ResourceType) -> bool {
        self.0.config.resource_types().contains(resource_type)
    }
}

#[cfg(test)]
mod tests {
    use crate::InMemoryCache;
    use std::borrow::Cow;
    use twilight_model::{
        channel::{ChannelType, GuildChannel, TextChannel},
        gateway::payload::{GuildEmojisUpdate, MemberRemove, RoleDelete},
        guild::{
            DefaultMessageNotificationLevel, Emoji, ExplicitContentFilter, Guild, Member, MfaLevel,
            Permissions, PremiumTier, Role, SystemChannelFlags, VerificationLevel,
        },
        id::{ChannelId, EmojiId, GuildId, RoleId, UserId},
        user::{CurrentUser, User},
    };

    fn current_user(id: u64) -> CurrentUser {
        CurrentUser {
            avatar: None,
            bot: true,
            discriminator: "9876".to_owned(),
            email: None,
            id: UserId(id),
            mfa_enabled: true,
            name: "test".to_owned(),
            verified: Some(true),
            premium_type: None,
            public_flags: None,
            flags: None,
            locale: None,
        }
    }

    fn emoji(id: EmojiId, user: Option<User>) -> Emoji {
        Emoji {
            animated: false,
            available: true,
            id,
            managed: false,
            name: "test".to_owned(),
            require_colons: true,
            roles: Vec::new(),
            user,
        }
    }

    fn member(id: UserId, guild_id: GuildId) -> Member {
        Member {
            deaf: false,
            guild_id,
            hoisted_role: None,
            joined_at: None,
            mute: false,
            nick: None,
            pending: false,
            premium_since: None,
            roles: Vec::new(),
            user: user(id),
        }
    }

    fn role(id: RoleId) -> Role {
        Role {
            color: 0,
            hoist: false,
            id,
            managed: false,
            mentionable: false,
            name: "test".to_owned(),
            permissions: Permissions::empty(),
            position: 0,
            tags: None,
        }
    }

    fn user(id: UserId) -> User {
        User {
            avatar: None,
            bot: false,
            discriminator: "0001".to_owned(),
            email: None,
            flags: None,
            id,
            locale: None,
            mfa_enabled: None,
            name: "user".to_owned(),
            premium_type: None,
            public_flags: None,
            system: None,
            verified: None,
        }
    }

    /// Test retrieval of the current user, notably that it doesn't simply
    /// panic or do anything funny. This is the only synchronous mutex that we
    /// might have trouble with across await points if we're not careful.
    #[test]
    fn test_current_user_retrieval() {
        let cache = InMemoryCache::new();
        assert!(cache.current_user().is_none());
        cache.cache_current_user(current_user(1));
        assert!(cache.current_user().is_some());
    }

    #[test]
    fn test_guild_create_channels_have_guild_ids() {
        let channels = Vec::from([GuildChannel::Text(TextChannel {
            id: ChannelId(111),
            guild_id: None,
            kind: ChannelType::GuildText,
            last_message_id: None,
            last_pin_timestamp: None,
            name: "guild channel with no guild id".to_owned(),
            nsfw: true,
            permission_overwrites: Vec::new(),
            parent_id: None,
            position: 1,
            rate_limit_per_user: None,
            topic: None,
        })]);

        let guild = Guild {
            id: GuildId(123),
            afk_channel_id: None,
            afk_timeout: 300,
            application_id: None,
            banner: None,
            channels,
            default_message_notifications: DefaultMessageNotificationLevel::Mentions,
            description: None,
            discovery_splash: None,
            emojis: Vec::new(),
            explicit_content_filter: ExplicitContentFilter::AllMembers,
            features: vec![],
            icon: None,
            joined_at: Some("".to_owned()),
            large: false,
            lazy: Some(true),
            max_members: Some(50),
            max_presences: Some(100),
            member_count: Some(25),
            members: Vec::new(),
            mfa_level: MfaLevel::Elevated,
            name: "this is a guild".to_owned(),
            owner: Some(false),
            owner_id: UserId(456),
            permissions: Some(Permissions::SEND_MESSAGES),
            preferred_locale: "en-GB".to_owned(),
            premium_subscription_count: Some(0),
            premium_tier: PremiumTier::None,
            presences: Vec::new(),
            region: "us-east".to_owned(),
            roles: Vec::new(),
            splash: None,
            system_channel_id: None,
            system_channel_flags: SystemChannelFlags::SUPPRESS_JOIN_NOTIFICATIONS,
            rules_channel_id: None,
            unavailable: false,
            verification_level: VerificationLevel::VeryHigh,
            voice_states: Vec::new(),
            vanity_url_code: None,
            widget_channel_id: None,
            widget_enabled: None,
            max_video_channel_users: None,
            approximate_member_count: None,
            approximate_presence_count: None,
        };

        let cache = InMemoryCache::new();
        cache.cache_guild(guild);

        let channel = cache.guild_channel(ChannelId(111)).unwrap();

        // The channel was given to the cache without a guild ID, but because
        // it's part of a guild create, the cache can automatically attach the
        // guild ID to it. So now, the channel's guild ID is present with the
        // correct value.
        match *channel {
            GuildChannel::Text(ref c) => {
                assert_eq!(Some(GuildId(123)), c.guild_id);
            }
            _ => panic!("{:?}", channel),
        }
    }

    #[test]
    fn test_syntax_update() {
        let cache = InMemoryCache::new();
        cache.update(&RoleDelete {
            guild_id: GuildId(0),
            role_id: RoleId(1),
        });
    }

    #[test]
    fn test_cache_user_guild_state() {
        let user_id = UserId(2);
        let cache = InMemoryCache::new();
        cache.cache_user(Cow::Owned(user(user_id)), Some(GuildId(1)));

        // Test the guild's ID is the only one in the user's set of guilds.
        {
            let user = cache.0.users.get(&user_id).unwrap();
            assert!(user.1.contains(&GuildId(1)));
            assert_eq!(1, user.1.len());
        }

        // Test that a second guild will cause 2 in the set.
        cache.cache_user(Cow::Owned(user(user_id)), Some(GuildId(3)));

        {
            let user = cache.0.users.get(&user_id).unwrap();
            assert!(user.1.contains(&GuildId(3)));
            assert_eq!(2, user.1.len());
        }

        // Test that removing a user from a guild will cause the ID to be
        // removed from the set, leaving the other ID.
        cache.update(&MemberRemove {
            guild_id: GuildId(3),
            user: user(user_id),
        });

        {
            let user = cache.0.users.get(&user_id).unwrap();
            assert!(!user.1.contains(&GuildId(3)));
            assert_eq!(1, user.1.len());
        }

        // Test that removing the user from its last guild removes the user's
        // entry.
        cache.update(&MemberRemove {
            guild_id: GuildId(1),
            user: user(user_id),
        });
        assert!(!cache.0.users.contains_key(&user_id));
    }

    #[test]
    fn test_cache_role() {
        let cache = InMemoryCache::new();

        // Single inserts
        {
            // The role ids for the guild with id 1
            let guild_1_role_ids = (1..=10).map(RoleId).collect::<Vec<_>>();
            // Map the role ids to a test role
            let guild_1_roles = guild_1_role_ids
                .iter()
                .copied()
                .map(role)
                .collect::<Vec<_>>();
            // Cache all the roles using cache role
            for role in guild_1_roles.clone() {
                cache.cache_role(GuildId(1), role);
            }

            // Check for the cached guild role ids
            let cached_roles = cache.guild_roles(GuildId(1)).unwrap();
            assert_eq!(cached_roles.len(), guild_1_role_ids.len());
            assert!(guild_1_role_ids.iter().all(|id| cached_roles.contains(id)));

            // Check for the cached role
            assert!(guild_1_roles
                .into_iter()
                .all(|role| *cache.role(role.id).expect("Role missing from cache") == role))
        }

        // Bulk inserts
        {
            // The role ids for the guild with id 2
            let guild_2_role_ids = (101..=110).map(RoleId).collect::<Vec<_>>();
            // Map the role ids to a test role
            let guild_2_roles = guild_2_role_ids
                .iter()
                .copied()
                .map(role)
                .collect::<Vec<_>>();
            // Cache all the roles using cache roles
            cache.cache_roles(GuildId(2), guild_2_roles.clone());

            // Check for the cached guild role ids
            let cached_roles = cache.guild_roles(GuildId(2)).unwrap();
            assert_eq!(cached_roles.len(), guild_2_role_ids.len());
            assert!(guild_2_role_ids.iter().all(|id| cached_roles.contains(id)));

            // Check for the cached role
            assert!(guild_2_roles
                .into_iter()
                .all(|role| *cache.role(role.id).expect("Role missing from cache") == role))
        }
    }

    #[test]
    fn test_cache_guild_member() {
        let cache = InMemoryCache::new();

        // Single inserts
        {
            let guild_1_user_ids = (1..=10).map(UserId).collect::<Vec<_>>();
            let guild_1_members = guild_1_user_ids
                .iter()
                .copied()
                .map(|id| member(id, GuildId(1)))
                .collect::<Vec<_>>();

            for member in guild_1_members {
                cache.cache_member(GuildId(1), member);
            }

            // Check for the cached guild members ids
            let cached_roles = cache.guild_members(GuildId(1)).unwrap();
            assert_eq!(cached_roles.len(), guild_1_user_ids.len());
            assert!(guild_1_user_ids.iter().all(|id| cached_roles.contains(id)));

            // Check for the cached members
            assert!(guild_1_user_ids
                .iter()
                .all(|id| cache.member(GuildId(1), *id).is_some()));

            // Check for the cached users
            assert!(guild_1_user_ids.iter().all(|id| cache.user(*id).is_some()));
        }

        // Bulk inserts
        {
            let guild_2_user_ids = (1..=10).map(UserId).collect::<Vec<_>>();
            let guild_2_members = guild_2_user_ids
                .iter()
                .copied()
                .map(|id| member(id, GuildId(2)))
                .collect::<Vec<_>>();
            cache.cache_members(GuildId(2), guild_2_members);

            // Check for the cached guild members ids
            let cached_roles = cache.guild_members(GuildId(1)).unwrap();
            assert_eq!(cached_roles.len(), guild_2_user_ids.len());
            assert!(guild_2_user_ids.iter().all(|id| cached_roles.contains(id)));

            // Check for the cached members
            assert!(guild_2_user_ids
                .iter()
                .copied()
                .all(|id| cache.member(GuildId(1), id).is_some()));

            // Check for the cached users
            assert!(guild_2_user_ids.iter().all(|id| cache.user(*id).is_some()));
        }
    }

    #[test]
    fn test_cache_emoji() {
        let cache = InMemoryCache::new();

        // The user to do some of the inserts
        fn user_mod(id: EmojiId) -> Option<User> {
            if id.0 % 2 == 0 {
                // Only use user for half
                Some(user(UserId(1)))
            } else {
                None
            }
        }

        // Single inserts
        {
            let guild_1_emoji_ids = (1..=10).map(EmojiId).collect::<Vec<_>>();
            let guild_1_emoji = guild_1_emoji_ids
                .iter()
                .copied()
                .map(|id| emoji(id, user_mod(id)))
                .collect::<Vec<_>>();

            for emoji in guild_1_emoji {
                cache.cache_emoji(GuildId(1), emoji);
            }

            for id in guild_1_emoji_ids.iter().cloned() {
                let global_emoji = cache.emoji(id);
                assert!(global_emoji.is_some());
            }

            // Ensure the emoji has been added to the per-guild lookup map to prevent
            // issues like #551 from returning
            let guild_emojis = cache.guild_emojis(GuildId(1));
            assert!(guild_emojis.is_some());
            let guild_emojis = guild_emojis.unwrap();

            assert_eq!(guild_1_emoji_ids.len(), guild_emojis.len());
            assert!(guild_1_emoji_ids.iter().all(|id| guild_emojis.contains(id)));
        }

        // Bulk inserts
        {
            let guild_2_emoji_ids = (11..=20).map(EmojiId).collect::<Vec<_>>();
            let guild_2_emojis = guild_2_emoji_ids
                .iter()
                .copied()
                .map(|id| emoji(id, user_mod(id)))
                .collect::<Vec<_>>();
            cache.cache_emojis(GuildId(2), guild_2_emojis);

            for id in guild_2_emoji_ids.iter().cloned() {
                let global_emoji = cache.emoji(id);
                assert!(global_emoji.is_some());
            }

            let guild_emojis = cache.guild_emojis(GuildId(2));

            assert!(guild_emojis.is_some());
            let guild_emojis = guild_emojis.unwrap();
            assert_eq!(guild_2_emoji_ids.len(), guild_emojis.len());
            assert!(guild_2_emoji_ids.iter().all(|id| guild_emojis.contains(id)));
        }
    }

    #[test]
    fn test_clear() {
        let cache = InMemoryCache::new();
        cache.cache_emoji(GuildId(1), emoji(EmojiId(3), None));
        cache.cache_member(GuildId(2), member(UserId(4), GuildId(2)));
        cache.clear();
        assert!(cache.0.emojis.is_empty());
        assert!(cache.0.members.is_empty());
    }

    #[test]
    fn test_emoji_removal() {
        let cache = InMemoryCache::new();

        let guild_id = GuildId(1);

        let emote = emoji(EmojiId(1), None);
        let emote_2 = emoji(EmojiId(2), None);
        let emote_3 = emoji(EmojiId(3), None);

        cache.cache_emoji(guild_id, emote.clone());
        cache.cache_emoji(guild_id, emote_2.clone());
        cache.cache_emoji(guild_id, emote_3.clone());

        cache.update(&GuildEmojisUpdate {
            emojis: vec![emote.clone(), emote_3.clone()],
            guild_id,
        });

        assert_eq!(cache.0.emojis.len(), 2);
        assert_eq!(cache.0.guild_emojis.get(&guild_id).unwrap().len(), 2);
        assert!(cache.emoji(emote.id).is_some());
        assert!(cache.emoji(emote_2.id).is_none());
        assert!(cache.emoji(emote_3.id).is_some());

        cache.update(&GuildEmojisUpdate {
            emojis: vec![emote.clone()],
            guild_id,
        });

        assert_eq!(cache.0.emojis.len(), 1);
        assert_eq!(cache.0.guild_emojis.get(&guild_id).unwrap().len(), 1);
        assert!(cache.emoji(emote.id).is_some());
        assert!(cache.emoji(emote_2.id).is_none());

        let emote_4 = emoji(EmojiId(4), None);

        cache.update(&GuildEmojisUpdate {
            emojis: vec![emote_4.clone()],
            guild_id,
        });

        assert_eq!(cache.0.emojis.len(), 1);
        assert_eq!(cache.0.guild_emojis.get(&guild_id).unwrap().len(), 1);
        assert!(cache.emoji(emote_4.id).is_some());
        assert!(cache.emoji(emote.id).is_none());

        cache.update(&GuildEmojisUpdate {
            emojis: vec![],
            guild_id,
        });

        assert!(cache.0.emojis.is_empty());
        assert!(cache.0.guild_emojis.get(&guild_id).unwrap().is_empty());
    }
}<|MERGE_RESOLUTION|>--- conflicted
+++ resolved
@@ -528,15 +528,9 @@
             }
         }
 
-<<<<<<< HEAD
         if let Some(user) = emoji.user {
             self.cache_user(Cow::Owned(user), Some(guild_id));
         }
-=======
-        let user = emoji
-            .user
-            .map(|u| self.cache_user(Cow::Owned(u), Some(guild_id)));
->>>>>>> f7227650
 
         let cached = Arc::new(CachedEmoji {
             id: emoji.id,
