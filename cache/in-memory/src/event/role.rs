--- conflicted
+++ resolved
@@ -41,17 +41,7 @@
             return;
         }
 
-<<<<<<< HEAD
-        upsert_guild_item!(
-            cache.0.roles,
-            self.guild_id,
-            self.role.id,
-            self.role.clone(),
-            cache.0.metrics.roles,
-        );
-=======
         cache.cache_role(self.guild_id, self.role.clone());
->>>>>>> 2351584b
     }
 }
 
